--- conflicted
+++ resolved
@@ -1,165 +1,152 @@
-//
-// Copyright (c) Microsoft Corporation.  All rights reserved.
-// 
-// Licensed under the Apache License, Version 2.0 (the "License");
-// you may not use this file except in compliance with the License.
-// You may obtain a copy of the License at
-//   http://www.apache.org/licenses/LICENSE-2.0
-//
-// Unless required by applicable law or agreed to in writing, software
-// distributed under the License is distributed on an "AS IS" BASIS,
-// WITHOUT WARRANTIES OR CONDITIONS OF ANY KIND, either express or implied.
-// See the License for the specific language governing permissions and
-// limitations under the License.
-//
-
-module ts {
-
-    export interface OutliningSpan {
-        /** 
-         * @param textSpan The span of the document to actually collapse.
-         * @param hintSpan The span of the document to display when the user hovers over the 
-         *       collapsed span.
-         * @param bannerText The text to display in the editor for the collapsed region.
-         * @param autoCollapse Whether or not this region should be automatically collapsed when 
-         *        the 'Collapse to Definitions' command is invoked.
-         */
-        textSpan: TextSpan;
-        hintSpan: TextSpan;
-        bannerText: string;
-        autoCollapse: boolean;
-    }
-
-    export module OutliningElementsCollector {
-        export function collectElements(sourceFile: SourceFile): OutliningSpan[] {
-            var elements: OutliningSpan[] = [];
-            var collapseText = "...";
-
-            function addOutliningSpan(hintSpanNode: Node, startElement: Node, endElement: Node, autoCollapse: boolean) {
-                if (hintSpanNode && startElement && endElement) {
-                    var span: OutliningSpan = {
-                        textSpan: createTextSpanFromBounds(startElement.pos, endElement.end),
-                        hintSpan: createTextSpanFromBounds(hintSpanNode.getStart(), hintSpanNode.end),
-                        bannerText: collapseText,
-                        autoCollapse: autoCollapse
-                    };
-                    elements.push(span);
-                }
-            }
-
-            function autoCollapse(node: Node) {
-                switch (node.kind) {
-                    case SyntaxKind.ModuleBlock:
-                    case SyntaxKind.ClassDeclaration:
-                    case SyntaxKind.InterfaceDeclaration:
-                    case SyntaxKind.EnumDeclaration:
-                        return false;
-                }
-
-                return true;
-            }
-
-            var depth = 0;
-            var maxDepth = 20;
-            function walk(n: Node): void {
-                if (depth > maxDepth) {
-                    return;
-                }
-                switch (n.kind) {
-                    case SyntaxKind.Block:
-                        if (!isFunctionBlock(n)) {
-                            var parent = n.parent;
-                            var openBrace = findChildOfKind(n, SyntaxKind.OpenBraceToken, sourceFile);
-                            var closeBrace = findChildOfKind(n, SyntaxKind.CloseBraceToken, sourceFile);
-
-                            // Check if the block is standalone, or 'attached' to some parent statement.
-                            // If the latter, we want to collaps the block, but consider its hint span
-                            // to be the entire span of the parent.
-                            if (parent.kind === SyntaxKind.DoStatement ||
-                                parent.kind === SyntaxKind.ForInStatement ||
-                                parent.kind === SyntaxKind.ForStatement ||
-                                parent.kind === SyntaxKind.IfStatement ||
-                                parent.kind === SyntaxKind.WhileStatement ||
-                                parent.kind === SyntaxKind.WithStatement ||
-                                parent.kind === SyntaxKind.CatchClause) {
-
-                                addOutliningSpan(parent, openBrace, closeBrace, autoCollapse(n));
-                                break;
-                            }
-<<<<<<< HEAD
-                            else {
-                                // Block was a standalone block.  In this case we want to only collapse
-                                // the span of the block, independent of any parent span.
-                                var span = createTextSpanFromBounds(n.getStart(), n.end);
-                                elements.push({
-                                    textSpan: span,
-                                    hintSpan: span,
-                                    bannerText: collapseText,
-                                    autoCollapse: autoCollapse(n)
-                                });
-=======
-
-                            if (parent.kind === SyntaxKind.TryStatement) {
-                                // Could be the try-block, or the finally-block.
-                                var tryStatement = <TryStatement>parent;
-                                if (tryStatement.tryBlock === n) {
-                                    addOutliningSpan(parent, openBrace, closeBrace, autoCollapse(n));
-                                    break;
-                                }
-                                else if (tryStatement.finallyBlock === n) {
-                                    var children = tryStatement.getChildren();
-                                    for (var i = 0, m = children.length; i < m; i++) {
-                                        if (children[i].kind === SyntaxKind.FinallyKeyword) {
-                                            addOutliningSpan(children[i], openBrace, closeBrace, autoCollapse(n));
-                                            break;
-                                        }
-                                    }
-                                }
-
-                                // fall through.
->>>>>>> 76df92cc
-                            }
-
-                            // Block was a standalone block.  In this case we want to only collapse
-                            // the span of the block, independent of any parent span.
-                            var span = TextSpan.fromBounds(n.getStart(), n.end);
-                            elements.push({
-                                textSpan: span,
-                                hintSpan: span,
-                                bannerText: collapseText,
-                                autoCollapse: autoCollapse(n)
-                            });
-                            break;
-                        }
-                        // Fallthrough.
-
-                    case SyntaxKind.ModuleBlock:
-                        var openBrace = findChildOfKind(n, SyntaxKind.OpenBraceToken, sourceFile);
-                        var closeBrace = findChildOfKind(n, SyntaxKind.CloseBraceToken, sourceFile);
-                        addOutliningSpan(n.parent, openBrace, closeBrace, autoCollapse(n));
-                        break;
-                    case SyntaxKind.ClassDeclaration:
-                    case SyntaxKind.InterfaceDeclaration:
-                    case SyntaxKind.EnumDeclaration:
-                    case SyntaxKind.ObjectLiteralExpression:
-                    case SyntaxKind.SwitchStatement:
-                        var openBrace = findChildOfKind(n, SyntaxKind.OpenBraceToken, sourceFile);
-                        var closeBrace = findChildOfKind(n, SyntaxKind.CloseBraceToken, sourceFile);
-                        addOutliningSpan(n, openBrace, closeBrace, autoCollapse(n));
-                        break;
-                    case SyntaxKind.ArrayLiteralExpression:
-                        var openBracket = findChildOfKind(n, SyntaxKind.OpenBracketToken, sourceFile);
-                        var closeBracket = findChildOfKind(n, SyntaxKind.CloseBracketToken, sourceFile);
-                        addOutliningSpan(n, openBracket, closeBracket, autoCollapse(n));
-                        break;
-                }
-                depth++;
-                forEachChild(n, walk);
-                depth--;
-            }
-
-            walk(sourceFile);
-            return elements;
-        }
-    }
+//
+// Copyright (c) Microsoft Corporation.  All rights reserved.
+// 
+// Licensed under the Apache License, Version 2.0 (the "License");
+// you may not use this file except in compliance with the License.
+// You may obtain a copy of the License at
+//   http://www.apache.org/licenses/LICENSE-2.0
+//
+// Unless required by applicable law or agreed to in writing, software
+// distributed under the License is distributed on an "AS IS" BASIS,
+// WITHOUT WARRANTIES OR CONDITIONS OF ANY KIND, either express or implied.
+// See the License for the specific language governing permissions and
+// limitations under the License.
+//
+
+module ts {
+
+    export interface OutliningSpan {
+        /** 
+         * @param textSpan The span of the document to actually collapse.
+         * @param hintSpan The span of the document to display when the user hovers over the 
+         *       collapsed span.
+         * @param bannerText The text to display in the editor for the collapsed region.
+         * @param autoCollapse Whether or not this region should be automatically collapsed when 
+         *        the 'Collapse to Definitions' command is invoked.
+         */
+        textSpan: TextSpan;
+        hintSpan: TextSpan;
+        bannerText: string;
+        autoCollapse: boolean;
+    }
+
+    export module OutliningElementsCollector {
+        export function collectElements(sourceFile: SourceFile): OutliningSpan[] {
+            var elements: OutliningSpan[] = [];
+            var collapseText = "...";
+
+            function addOutliningSpan(hintSpanNode: Node, startElement: Node, endElement: Node, autoCollapse: boolean) {
+                if (hintSpanNode && startElement && endElement) {
+                    var span: OutliningSpan = {
+                        textSpan: createTextSpanFromBounds(startElement.pos, endElement.end),
+                        hintSpan: createTextSpanFromBounds(hintSpanNode.getStart(), hintSpanNode.end),
+                        bannerText: collapseText,
+                        autoCollapse: autoCollapse
+                    };
+                    elements.push(span);
+                }
+            }
+
+            function autoCollapse(node: Node) {
+                switch (node.kind) {
+                    case SyntaxKind.ModuleBlock:
+                    case SyntaxKind.ClassDeclaration:
+                    case SyntaxKind.InterfaceDeclaration:
+                    case SyntaxKind.EnumDeclaration:
+                        return false;
+                }
+
+                return true;
+            }
+
+            var depth = 0;
+            var maxDepth = 20;
+            function walk(n: Node): void {
+                if (depth > maxDepth) {
+                    return;
+                }
+                switch (n.kind) {
+                    case SyntaxKind.Block:
+                        if (!isFunctionBlock(n)) {
+                            var parent = n.parent;
+                            var openBrace = findChildOfKind(n, SyntaxKind.OpenBraceToken, sourceFile);
+                            var closeBrace = findChildOfKind(n, SyntaxKind.CloseBraceToken, sourceFile);
+
+                            // Check if the block is standalone, or 'attached' to some parent statement.
+                            // If the latter, we want to collaps the block, but consider its hint span
+                            // to be the entire span of the parent.
+                            if (parent.kind === SyntaxKind.DoStatement ||
+                                parent.kind === SyntaxKind.ForInStatement ||
+                                parent.kind === SyntaxKind.ForStatement ||
+                                parent.kind === SyntaxKind.IfStatement ||
+                                parent.kind === SyntaxKind.WhileStatement ||
+                                parent.kind === SyntaxKind.WithStatement ||
+                                parent.kind === SyntaxKind.CatchClause) {
+
+                                addOutliningSpan(parent, openBrace, closeBrace, autoCollapse(n));
+                                break;
+                            }
+
+                            if (parent.kind === SyntaxKind.TryStatement) {
+                                // Could be the try-block, or the finally-block.
+                                var tryStatement = <TryStatement>parent;
+                                if (tryStatement.tryBlock === n) {
+                                    addOutliningSpan(parent, openBrace, closeBrace, autoCollapse(n));
+                                    break;
+                                }
+                                else if (tryStatement.finallyBlock === n) {
+                                    var children = tryStatement.getChildren();
+                                    for (var i = 0, m = children.length; i < m; i++) {
+                                        if (children[i].kind === SyntaxKind.FinallyKeyword) {
+                                            addOutliningSpan(children[i], openBrace, closeBrace, autoCollapse(n));
+                                            break;
+                                        }
+                                    }
+                                }
+
+                                // fall through.
+                            }
+
+                            // Block was a standalone block.  In this case we want to only collapse
+                            // the span of the block, independent of any parent span.
+                            var span = createTextSpanFromBounds(n.getStart(), n.end);
+                            elements.push({
+                                textSpan: span,
+                                hintSpan: span,
+                                bannerText: collapseText,
+                                autoCollapse: autoCollapse(n)
+                            });
+                            break;
+                        }
+                        // Fallthrough.
+
+                    case SyntaxKind.ModuleBlock:
+                        var openBrace = findChildOfKind(n, SyntaxKind.OpenBraceToken, sourceFile);
+                        var closeBrace = findChildOfKind(n, SyntaxKind.CloseBraceToken, sourceFile);
+                        addOutliningSpan(n.parent, openBrace, closeBrace, autoCollapse(n));
+                        break;
+                    case SyntaxKind.ClassDeclaration:
+                    case SyntaxKind.InterfaceDeclaration:
+                    case SyntaxKind.EnumDeclaration:
+                    case SyntaxKind.ObjectLiteralExpression:
+                    case SyntaxKind.SwitchStatement:
+                        var openBrace = findChildOfKind(n, SyntaxKind.OpenBraceToken, sourceFile);
+                        var closeBrace = findChildOfKind(n, SyntaxKind.CloseBraceToken, sourceFile);
+                        addOutliningSpan(n, openBrace, closeBrace, autoCollapse(n));
+                        break;
+                    case SyntaxKind.ArrayLiteralExpression:
+                        var openBracket = findChildOfKind(n, SyntaxKind.OpenBracketToken, sourceFile);
+                        var closeBracket = findChildOfKind(n, SyntaxKind.CloseBracketToken, sourceFile);
+                        addOutliningSpan(n, openBracket, closeBracket, autoCollapse(n));
+                        break;
+                }
+                depth++;
+                forEachChild(n, walk);
+                depth--;
+            }
+
+            walk(sourceFile);
+            return elements;
+        }
+    }
 }