/* @internal */
namespace ts.OutliningElementsCollector {
    export function collectElements(sourceFile: SourceFile, cancellationToken: CancellationToken): OutliningSpan[] {
        const res: OutliningSpan[] = [];
        addNodeOutliningSpans(sourceFile, cancellationToken, res);
        addRegionOutliningSpans(sourceFile, res);
        return res.sort((span1, span2) => span1.textSpan.start - span2.textSpan.start);
    }

    function addNodeOutliningSpans(sourceFile: SourceFile, cancellationToken: CancellationToken, out: Push<OutliningSpan>): void {
        let depthRemaining = 40;
        let current = 0;
        // Includes the EOF Token so that comments which aren't attached to statements are included
        const statements = [...sourceFile.statements, sourceFile.endOfFileToken];
        const n = statements.length;
        while (current < n) {
            while (current < n && !isAnyImportSyntax(statements[current])) {
                visitNonImportNode(statements[current]);
                current++;
            }
            if (current === n) break;
            const firstImport = current;
            while (current < n && isAnyImportSyntax(statements[current])) {
                addOutliningForLeadingCommentsForNode(statements[current], sourceFile, cancellationToken, out);
                current++;
            }
            const lastImport = current - 1;
            if (lastImport !== firstImport) {
                out.push(createOutliningSpanFromBounds(findChildOfKind(statements[firstImport], SyntaxKind.ImportKeyword, sourceFile)!.getStart(sourceFile), statements[lastImport].getEnd(), OutliningSpanKind.Imports));
            }
        }

        function visitNonImportNode(n: Node) {
            if (depthRemaining === 0) return;
            cancellationToken.throwIfCancellationRequested();

            if (isDeclaration(n) || n.kind === SyntaxKind.EndOfFileToken) {
                addOutliningForLeadingCommentsForNode(n, sourceFile, cancellationToken, out);
            }

            if (isFunctionExpressionAssignedToVariable(n)) {
                addOutliningForLeadingCommentsForNode(n.parent.parent.parent, sourceFile, cancellationToken, out);
            }

            const span = getOutliningSpanForNode(n, sourceFile);
            if (span) out.push(span);

            depthRemaining--;
            if (isCallExpression(n)) {
                depthRemaining++;
                visitNonImportNode(n.expression);
                depthRemaining--;
                n.arguments.forEach(visitNonImportNode);
                n.typeArguments?.forEach(visitNonImportNode);
            }
            else if (isIfStatement(n) && n.elseStatement && isIfStatement(n.elseStatement)) {
                // Consider an 'else if' to be on the same depth as the 'if'.
                visitNonImportNode(n.expression);
                visitNonImportNode(n.thenStatement);
                depthRemaining++;
                visitNonImportNode(n.elseStatement);
                depthRemaining--;
            }
            else {
                n.forEachChild(visitNonImportNode);
            }
            depthRemaining++;
        }

        function isFunctionExpressionAssignedToVariable(n: Node) {
            if (!isFunctionExpression(n) && !isArrowFunction(n)) {
                return false;
            }
            const ancestor = findAncestor(n, isVariableStatement);
            return !!ancestor && getSingleInitializerOfVariableStatementOrPropertyDeclaration(ancestor) === n;
        }
    }

    function addRegionOutliningSpans(sourceFile: SourceFile, out: Push<OutliningSpan>): void {
        const regions: OutliningSpan[] = [];
        const lineStarts = sourceFile.getLineStarts();
        for (const currentLineStart of lineStarts) {
            const lineEnd = sourceFile.getLineEndOfPosition(currentLineStart);
            const lineText = sourceFile.text.substring(currentLineStart, lineEnd);
            const result = isRegionDelimiter(lineText);
            if (!result || isInComment(sourceFile, currentLineStart)) {
                continue;
            }

            if (!result[1]) {
                const span = createTextSpanFromBounds(sourceFile.text.indexOf("//", currentLineStart), lineEnd);
                regions.push(createOutliningSpan(span, OutliningSpanKind.Region, span, /*autoCollapse*/ false, result[2] || "#region"));
            }
            else {
                const region = regions.pop();
                if (region) {
                    region.textSpan.length = lineEnd - region.textSpan.start;
                    region.hintSpan.length = lineEnd - region.textSpan.start;
                    out.push(region);
                }
            }
        }
    }

    const regionDelimiterRegExp = /^\s*\/\/\s*#(end)?region(?:\s+(.*))?(?:\r)?$/;
    function isRegionDelimiter(lineText: string) {
        return regionDelimiterRegExp.exec(lineText);
    }

    function addOutliningForLeadingCommentsForNode(n: Node, sourceFile: SourceFile, cancellationToken: CancellationToken, out: Push<OutliningSpan>): void {
        const comments = getLeadingCommentRangesOfNode(n, sourceFile);
        if (!comments) return;
        let firstSingleLineCommentStart = -1;
        let lastSingleLineCommentEnd = -1;
        let singleLineCommentCount = 0;
        const sourceText = sourceFile.getFullText();
        for (const { kind, pos, end } of comments) {
            cancellationToken.throwIfCancellationRequested();
            switch (kind) {
                case SyntaxKind.SingleLineCommentTrivia:
                    // never fold region delimiters into single-line comment regions
                    const commentText = sourceText.slice(pos, end);
                    if (isRegionDelimiter(commentText)) {
                        combineAndAddMultipleSingleLineComments();
                        singleLineCommentCount = 0;
                        break;
                    }

                    // For single line comments, combine consecutive ones (2 or more) into
                    // a single span from the start of the first till the end of the last
                    if (singleLineCommentCount === 0) {
                        firstSingleLineCommentStart = pos;
                    }
                    lastSingleLineCommentEnd = end;
                    singleLineCommentCount++;
                    break;
                case SyntaxKind.MultiLineCommentTrivia:
                    combineAndAddMultipleSingleLineComments();
                    out.push(createOutliningSpanFromBounds(pos, end, OutliningSpanKind.Comment));
                    singleLineCommentCount = 0;
                    break;
                default:
                    Debug.assertNever(kind);
            }
        }
        combineAndAddMultipleSingleLineComments();

        function combineAndAddMultipleSingleLineComments(): void {
            // Only outline spans of two or more consecutive single line comments
            if (singleLineCommentCount > 1) {
                out.push(createOutliningSpanFromBounds(firstSingleLineCommentStart, lastSingleLineCommentEnd, OutliningSpanKind.Comment));
            }
        }
    }

    function createOutliningSpanFromBounds(pos: number, end: number, kind: OutliningSpanKind): OutliningSpan {
        return createOutliningSpan(createTextSpanFromBounds(pos, end), kind);
    }

    function getOutliningSpanForNode(n: Node, sourceFile: SourceFile): OutliningSpan | undefined {
        switch (n.kind) {
            case SyntaxKind.Block:
                if (isFunctionLike(n.parent)) {
                    return functionSpan(n.parent, n as Block, sourceFile);
                }
                // Check if the block is standalone, or 'attached' to some parent statement.
                // If the latter, we want to collapse the block, but consider its hint span
                // to be the entire span of the parent.
                switch (n.parent.kind) {
                    case SyntaxKind.DoStatement:
                    case SyntaxKind.ForInStatement:
                    case SyntaxKind.ForOfStatement:
                    case SyntaxKind.ForStatement:
                    case SyntaxKind.IfStatement:
                    case SyntaxKind.WhileStatement:
                    case SyntaxKind.WithStatement:
                    case SyntaxKind.CatchClause:
                        return spanForNode(n.parent);
                    case SyntaxKind.TryStatement:
                        // Could be the try-block, or the finally-block.
                        const tryStatement = <TryStatement>n.parent;
                        if (tryStatement.tryBlock === n) {
                            return spanForNode(n.parent);
                        }
                        else if (tryStatement.finallyBlock === n) {
                            const node = findChildOfKind(tryStatement, SyntaxKind.FinallyKeyword, sourceFile);
                            if (node) return spanForNode(node);
                        }
                        // falls through
                    default:
                        // Block was a standalone block.  In this case we want to only collapse
                        // the span of the block, independent of any parent span.
                        return createOutliningSpan(createTextSpanFromNode(n, sourceFile), OutliningSpanKind.Code);
                }
            case SyntaxKind.ModuleBlock:
                return spanForNode(n.parent);
            case SyntaxKind.ClassDeclaration:
            case SyntaxKind.ClassExpression:
            case SyntaxKind.InterfaceDeclaration:
            case SyntaxKind.EnumDeclaration:
            case SyntaxKind.CaseBlock:
<<<<<<< HEAD
            case SyntaxKind.ObjectBindingPattern:
=======
            case SyntaxKind.TypeLiteral:
>>>>>>> 167f954e
                return spanForNode(n);
            case SyntaxKind.CaseClause:
            case SyntaxKind.DefaultClause:
                return spanForNodeArray((n as CaseClause | DefaultClause).statements);
            case SyntaxKind.ObjectLiteralExpression:
                return spanForObjectOrArrayLiteral(n);
            case SyntaxKind.ArrayLiteralExpression:
                return spanForObjectOrArrayLiteral(n, SyntaxKind.OpenBracketToken);
            case SyntaxKind.JsxElement:
                return spanForJSXElement(<JsxElement>n);
            case SyntaxKind.JsxFragment:
                return spanForJSXFragment(<JsxFragment>n);
            case SyntaxKind.JsxSelfClosingElement:
            case SyntaxKind.JsxOpeningElement:
                return spanForJSXAttributes((<JsxOpeningLikeElement>n).attributes);
            case SyntaxKind.TemplateExpression:
            case SyntaxKind.NoSubstitutionTemplateLiteral:
                return spanForTemplateLiteral(<TemplateExpression | NoSubstitutionTemplateLiteral>n);
        }

        function spanForJSXElement(node: JsxElement): OutliningSpan | undefined {
            const textSpan = createTextSpanFromBounds(node.openingElement.getStart(sourceFile), node.closingElement.getEnd());
            const tagName = node.openingElement.tagName.getText(sourceFile);
            const bannerText = "<" + tagName + ">...</" + tagName + ">";
            return createOutliningSpan(textSpan, OutliningSpanKind.Code, textSpan, /*autoCollapse*/ false, bannerText);
        }

        function spanForJSXFragment(node: JsxFragment): OutliningSpan | undefined {
            const textSpan = createTextSpanFromBounds(node.openingFragment.getStart(sourceFile), node.closingFragment.getEnd());
            const bannerText = "<>...</>";
            return createOutliningSpan(textSpan, OutliningSpanKind.Code, textSpan, /*autoCollapse*/ false, bannerText);
        }

        function spanForJSXAttributes(node: JsxAttributes): OutliningSpan | undefined {
            if (node.properties.length === 0) {
                return undefined;
            }

            return createOutliningSpanFromBounds(node.getStart(sourceFile), node.getEnd(), OutliningSpanKind.Code);
        }

        function spanForTemplateLiteral(node: TemplateExpression | NoSubstitutionTemplateLiteral) {
            if (node.kind === SyntaxKind.NoSubstitutionTemplateLiteral && node.text.length === 0) {
                return undefined;
            }
            return createOutliningSpanFromBounds(node.getStart(sourceFile), node.getEnd(), OutliningSpanKind.Code);
        }

        function spanForObjectOrArrayLiteral(node: Node, open: SyntaxKind.OpenBraceToken | SyntaxKind.OpenBracketToken = SyntaxKind.OpenBraceToken): OutliningSpan | undefined {
            // If the block has no leading keywords and is inside an array literal or call expression,
            // we only want to collapse the span of the block.
            // Otherwise, the collapsed section will include the end of the previous line.
            return spanForNode(node, /*autoCollapse*/ false, /*useFullStart*/ !isArrayLiteralExpression(node.parent) && !isCallExpression(node.parent), open);
        }

        function spanForNode(hintSpanNode: Node, autoCollapse = false, useFullStart = true, open: SyntaxKind.OpenBraceToken | SyntaxKind.OpenBracketToken = SyntaxKind.OpenBraceToken, close: SyntaxKind = open === SyntaxKind.OpenBraceToken ? SyntaxKind.CloseBraceToken : SyntaxKind.CloseBracketToken): OutliningSpan | undefined {
            const openToken = findChildOfKind(n, open, sourceFile);
            const closeToken = findChildOfKind(n, close, sourceFile);
            return openToken && closeToken && spanBetweenTokens(openToken, closeToken, hintSpanNode, sourceFile, autoCollapse, useFullStart);
        }

        function spanForNodeArray(nodeArray: NodeArray<Node>): OutliningSpan | undefined {
            return nodeArray.length ? createOutliningSpan(createTextSpanFromRange(nodeArray), OutliningSpanKind.Code) : undefined;
        }
    }

    function functionSpan(node: FunctionLike, body: Block, sourceFile: SourceFile): OutliningSpan | undefined {
        const openToken = isNodeArrayMultiLine(node.parameters, sourceFile)
            ? findChildOfKind(node, SyntaxKind.OpenParenToken, sourceFile)
            : findChildOfKind(body, SyntaxKind.OpenBraceToken, sourceFile);
        const closeToken = findChildOfKind(body, SyntaxKind.CloseBraceToken, sourceFile);
        return openToken && closeToken && spanBetweenTokens(openToken, closeToken, node, sourceFile, /*autoCollapse*/ node.kind !== SyntaxKind.ArrowFunction);
    }

    function spanBetweenTokens(openToken: Node, closeToken: Node, hintSpanNode: Node, sourceFile: SourceFile, autoCollapse = false, useFullStart = true): OutliningSpan {
        const textSpan = createTextSpanFromBounds(useFullStart ? openToken.getFullStart() : openToken.getStart(sourceFile), closeToken.getEnd());
        return createOutliningSpan(textSpan, OutliningSpanKind.Code, createTextSpanFromNode(hintSpanNode, sourceFile), autoCollapse);
    }

    function createOutliningSpan(textSpan: TextSpan, kind: OutliningSpanKind, hintSpan: TextSpan = textSpan, autoCollapse = false, bannerText = "..."): OutliningSpan {
        return { textSpan, kind, hintSpan, bannerText, autoCollapse };
    }
}
<|MERGE_RESOLUTION|>--- conflicted
+++ resolved
@@ -1,289 +1,286 @@
-/* @internal */
-namespace ts.OutliningElementsCollector {
-    export function collectElements(sourceFile: SourceFile, cancellationToken: CancellationToken): OutliningSpan[] {
-        const res: OutliningSpan[] = [];
-        addNodeOutliningSpans(sourceFile, cancellationToken, res);
-        addRegionOutliningSpans(sourceFile, res);
-        return res.sort((span1, span2) => span1.textSpan.start - span2.textSpan.start);
-    }
-
-    function addNodeOutliningSpans(sourceFile: SourceFile, cancellationToken: CancellationToken, out: Push<OutliningSpan>): void {
-        let depthRemaining = 40;
-        let current = 0;
-        // Includes the EOF Token so that comments which aren't attached to statements are included
-        const statements = [...sourceFile.statements, sourceFile.endOfFileToken];
-        const n = statements.length;
-        while (current < n) {
-            while (current < n && !isAnyImportSyntax(statements[current])) {
-                visitNonImportNode(statements[current]);
-                current++;
-            }
-            if (current === n) break;
-            const firstImport = current;
-            while (current < n && isAnyImportSyntax(statements[current])) {
-                addOutliningForLeadingCommentsForNode(statements[current], sourceFile, cancellationToken, out);
-                current++;
-            }
-            const lastImport = current - 1;
-            if (lastImport !== firstImport) {
-                out.push(createOutliningSpanFromBounds(findChildOfKind(statements[firstImport], SyntaxKind.ImportKeyword, sourceFile)!.getStart(sourceFile), statements[lastImport].getEnd(), OutliningSpanKind.Imports));
-            }
-        }
-
-        function visitNonImportNode(n: Node) {
-            if (depthRemaining === 0) return;
-            cancellationToken.throwIfCancellationRequested();
-
-            if (isDeclaration(n) || n.kind === SyntaxKind.EndOfFileToken) {
-                addOutliningForLeadingCommentsForNode(n, sourceFile, cancellationToken, out);
-            }
-
-            if (isFunctionExpressionAssignedToVariable(n)) {
-                addOutliningForLeadingCommentsForNode(n.parent.parent.parent, sourceFile, cancellationToken, out);
-            }
-
-            const span = getOutliningSpanForNode(n, sourceFile);
-            if (span) out.push(span);
-
-            depthRemaining--;
-            if (isCallExpression(n)) {
-                depthRemaining++;
-                visitNonImportNode(n.expression);
-                depthRemaining--;
-                n.arguments.forEach(visitNonImportNode);
-                n.typeArguments?.forEach(visitNonImportNode);
-            }
-            else if (isIfStatement(n) && n.elseStatement && isIfStatement(n.elseStatement)) {
-                // Consider an 'else if' to be on the same depth as the 'if'.
-                visitNonImportNode(n.expression);
-                visitNonImportNode(n.thenStatement);
-                depthRemaining++;
-                visitNonImportNode(n.elseStatement);
-                depthRemaining--;
-            }
-            else {
-                n.forEachChild(visitNonImportNode);
-            }
-            depthRemaining++;
-        }
-
-        function isFunctionExpressionAssignedToVariable(n: Node) {
-            if (!isFunctionExpression(n) && !isArrowFunction(n)) {
-                return false;
-            }
-            const ancestor = findAncestor(n, isVariableStatement);
-            return !!ancestor && getSingleInitializerOfVariableStatementOrPropertyDeclaration(ancestor) === n;
-        }
-    }
-
-    function addRegionOutliningSpans(sourceFile: SourceFile, out: Push<OutliningSpan>): void {
-        const regions: OutliningSpan[] = [];
-        const lineStarts = sourceFile.getLineStarts();
-        for (const currentLineStart of lineStarts) {
-            const lineEnd = sourceFile.getLineEndOfPosition(currentLineStart);
-            const lineText = sourceFile.text.substring(currentLineStart, lineEnd);
-            const result = isRegionDelimiter(lineText);
-            if (!result || isInComment(sourceFile, currentLineStart)) {
-                continue;
-            }
-
-            if (!result[1]) {
-                const span = createTextSpanFromBounds(sourceFile.text.indexOf("//", currentLineStart), lineEnd);
-                regions.push(createOutliningSpan(span, OutliningSpanKind.Region, span, /*autoCollapse*/ false, result[2] || "#region"));
-            }
-            else {
-                const region = regions.pop();
-                if (region) {
-                    region.textSpan.length = lineEnd - region.textSpan.start;
-                    region.hintSpan.length = lineEnd - region.textSpan.start;
-                    out.push(region);
-                }
-            }
-        }
-    }
-
-    const regionDelimiterRegExp = /^\s*\/\/\s*#(end)?region(?:\s+(.*))?(?:\r)?$/;
-    function isRegionDelimiter(lineText: string) {
-        return regionDelimiterRegExp.exec(lineText);
-    }
-
-    function addOutliningForLeadingCommentsForNode(n: Node, sourceFile: SourceFile, cancellationToken: CancellationToken, out: Push<OutliningSpan>): void {
-        const comments = getLeadingCommentRangesOfNode(n, sourceFile);
-        if (!comments) return;
-        let firstSingleLineCommentStart = -1;
-        let lastSingleLineCommentEnd = -1;
-        let singleLineCommentCount = 0;
-        const sourceText = sourceFile.getFullText();
-        for (const { kind, pos, end } of comments) {
-            cancellationToken.throwIfCancellationRequested();
-            switch (kind) {
-                case SyntaxKind.SingleLineCommentTrivia:
-                    // never fold region delimiters into single-line comment regions
-                    const commentText = sourceText.slice(pos, end);
-                    if (isRegionDelimiter(commentText)) {
-                        combineAndAddMultipleSingleLineComments();
-                        singleLineCommentCount = 0;
-                        break;
-                    }
-
-                    // For single line comments, combine consecutive ones (2 or more) into
-                    // a single span from the start of the first till the end of the last
-                    if (singleLineCommentCount === 0) {
-                        firstSingleLineCommentStart = pos;
-                    }
-                    lastSingleLineCommentEnd = end;
-                    singleLineCommentCount++;
-                    break;
-                case SyntaxKind.MultiLineCommentTrivia:
-                    combineAndAddMultipleSingleLineComments();
-                    out.push(createOutliningSpanFromBounds(pos, end, OutliningSpanKind.Comment));
-                    singleLineCommentCount = 0;
-                    break;
-                default:
-                    Debug.assertNever(kind);
-            }
-        }
-        combineAndAddMultipleSingleLineComments();
-
-        function combineAndAddMultipleSingleLineComments(): void {
-            // Only outline spans of two or more consecutive single line comments
-            if (singleLineCommentCount > 1) {
-                out.push(createOutliningSpanFromBounds(firstSingleLineCommentStart, lastSingleLineCommentEnd, OutliningSpanKind.Comment));
-            }
-        }
-    }
-
-    function createOutliningSpanFromBounds(pos: number, end: number, kind: OutliningSpanKind): OutliningSpan {
-        return createOutliningSpan(createTextSpanFromBounds(pos, end), kind);
-    }
-
-    function getOutliningSpanForNode(n: Node, sourceFile: SourceFile): OutliningSpan | undefined {
-        switch (n.kind) {
-            case SyntaxKind.Block:
-                if (isFunctionLike(n.parent)) {
-                    return functionSpan(n.parent, n as Block, sourceFile);
-                }
-                // Check if the block is standalone, or 'attached' to some parent statement.
-                // If the latter, we want to collapse the block, but consider its hint span
-                // to be the entire span of the parent.
-                switch (n.parent.kind) {
-                    case SyntaxKind.DoStatement:
-                    case SyntaxKind.ForInStatement:
-                    case SyntaxKind.ForOfStatement:
-                    case SyntaxKind.ForStatement:
-                    case SyntaxKind.IfStatement:
-                    case SyntaxKind.WhileStatement:
-                    case SyntaxKind.WithStatement:
-                    case SyntaxKind.CatchClause:
-                        return spanForNode(n.parent);
-                    case SyntaxKind.TryStatement:
-                        // Could be the try-block, or the finally-block.
-                        const tryStatement = <TryStatement>n.parent;
-                        if (tryStatement.tryBlock === n) {
-                            return spanForNode(n.parent);
-                        }
-                        else if (tryStatement.finallyBlock === n) {
-                            const node = findChildOfKind(tryStatement, SyntaxKind.FinallyKeyword, sourceFile);
-                            if (node) return spanForNode(node);
-                        }
-                        // falls through
-                    default:
-                        // Block was a standalone block.  In this case we want to only collapse
-                        // the span of the block, independent of any parent span.
-                        return createOutliningSpan(createTextSpanFromNode(n, sourceFile), OutliningSpanKind.Code);
-                }
-            case SyntaxKind.ModuleBlock:
-                return spanForNode(n.parent);
-            case SyntaxKind.ClassDeclaration:
-            case SyntaxKind.ClassExpression:
-            case SyntaxKind.InterfaceDeclaration:
-            case SyntaxKind.EnumDeclaration:
-            case SyntaxKind.CaseBlock:
-<<<<<<< HEAD
-            case SyntaxKind.ObjectBindingPattern:
-=======
-            case SyntaxKind.TypeLiteral:
->>>>>>> 167f954e
-                return spanForNode(n);
-            case SyntaxKind.CaseClause:
-            case SyntaxKind.DefaultClause:
-                return spanForNodeArray((n as CaseClause | DefaultClause).statements);
-            case SyntaxKind.ObjectLiteralExpression:
-                return spanForObjectOrArrayLiteral(n);
-            case SyntaxKind.ArrayLiteralExpression:
-                return spanForObjectOrArrayLiteral(n, SyntaxKind.OpenBracketToken);
-            case SyntaxKind.JsxElement:
-                return spanForJSXElement(<JsxElement>n);
-            case SyntaxKind.JsxFragment:
-                return spanForJSXFragment(<JsxFragment>n);
-            case SyntaxKind.JsxSelfClosingElement:
-            case SyntaxKind.JsxOpeningElement:
-                return spanForJSXAttributes((<JsxOpeningLikeElement>n).attributes);
-            case SyntaxKind.TemplateExpression:
-            case SyntaxKind.NoSubstitutionTemplateLiteral:
-                return spanForTemplateLiteral(<TemplateExpression | NoSubstitutionTemplateLiteral>n);
-        }
-
-        function spanForJSXElement(node: JsxElement): OutliningSpan | undefined {
-            const textSpan = createTextSpanFromBounds(node.openingElement.getStart(sourceFile), node.closingElement.getEnd());
-            const tagName = node.openingElement.tagName.getText(sourceFile);
-            const bannerText = "<" + tagName + ">...</" + tagName + ">";
-            return createOutliningSpan(textSpan, OutliningSpanKind.Code, textSpan, /*autoCollapse*/ false, bannerText);
-        }
-
-        function spanForJSXFragment(node: JsxFragment): OutliningSpan | undefined {
-            const textSpan = createTextSpanFromBounds(node.openingFragment.getStart(sourceFile), node.closingFragment.getEnd());
-            const bannerText = "<>...</>";
-            return createOutliningSpan(textSpan, OutliningSpanKind.Code, textSpan, /*autoCollapse*/ false, bannerText);
-        }
-
-        function spanForJSXAttributes(node: JsxAttributes): OutliningSpan | undefined {
-            if (node.properties.length === 0) {
-                return undefined;
-            }
-
-            return createOutliningSpanFromBounds(node.getStart(sourceFile), node.getEnd(), OutliningSpanKind.Code);
-        }
-
-        function spanForTemplateLiteral(node: TemplateExpression | NoSubstitutionTemplateLiteral) {
-            if (node.kind === SyntaxKind.NoSubstitutionTemplateLiteral && node.text.length === 0) {
-                return undefined;
-            }
-            return createOutliningSpanFromBounds(node.getStart(sourceFile), node.getEnd(), OutliningSpanKind.Code);
-        }
-
-        function spanForObjectOrArrayLiteral(node: Node, open: SyntaxKind.OpenBraceToken | SyntaxKind.OpenBracketToken = SyntaxKind.OpenBraceToken): OutliningSpan | undefined {
-            // If the block has no leading keywords and is inside an array literal or call expression,
-            // we only want to collapse the span of the block.
-            // Otherwise, the collapsed section will include the end of the previous line.
-            return spanForNode(node, /*autoCollapse*/ false, /*useFullStart*/ !isArrayLiteralExpression(node.parent) && !isCallExpression(node.parent), open);
-        }
-
-        function spanForNode(hintSpanNode: Node, autoCollapse = false, useFullStart = true, open: SyntaxKind.OpenBraceToken | SyntaxKind.OpenBracketToken = SyntaxKind.OpenBraceToken, close: SyntaxKind = open === SyntaxKind.OpenBraceToken ? SyntaxKind.CloseBraceToken : SyntaxKind.CloseBracketToken): OutliningSpan | undefined {
-            const openToken = findChildOfKind(n, open, sourceFile);
-            const closeToken = findChildOfKind(n, close, sourceFile);
-            return openToken && closeToken && spanBetweenTokens(openToken, closeToken, hintSpanNode, sourceFile, autoCollapse, useFullStart);
-        }
-
-        function spanForNodeArray(nodeArray: NodeArray<Node>): OutliningSpan | undefined {
-            return nodeArray.length ? createOutliningSpan(createTextSpanFromRange(nodeArray), OutliningSpanKind.Code) : undefined;
-        }
-    }
-
-    function functionSpan(node: FunctionLike, body: Block, sourceFile: SourceFile): OutliningSpan | undefined {
-        const openToken = isNodeArrayMultiLine(node.parameters, sourceFile)
-            ? findChildOfKind(node, SyntaxKind.OpenParenToken, sourceFile)
-            : findChildOfKind(body, SyntaxKind.OpenBraceToken, sourceFile);
-        const closeToken = findChildOfKind(body, SyntaxKind.CloseBraceToken, sourceFile);
-        return openToken && closeToken && spanBetweenTokens(openToken, closeToken, node, sourceFile, /*autoCollapse*/ node.kind !== SyntaxKind.ArrowFunction);
-    }
-
-    function spanBetweenTokens(openToken: Node, closeToken: Node, hintSpanNode: Node, sourceFile: SourceFile, autoCollapse = false, useFullStart = true): OutliningSpan {
-        const textSpan = createTextSpanFromBounds(useFullStart ? openToken.getFullStart() : openToken.getStart(sourceFile), closeToken.getEnd());
-        return createOutliningSpan(textSpan, OutliningSpanKind.Code, createTextSpanFromNode(hintSpanNode, sourceFile), autoCollapse);
-    }
-
-    function createOutliningSpan(textSpan: TextSpan, kind: OutliningSpanKind, hintSpan: TextSpan = textSpan, autoCollapse = false, bannerText = "..."): OutliningSpan {
-        return { textSpan, kind, hintSpan, bannerText, autoCollapse };
-    }
-}
+/* @internal */
+namespace ts.OutliningElementsCollector {
+    export function collectElements(sourceFile: SourceFile, cancellationToken: CancellationToken): OutliningSpan[] {
+        const res: OutliningSpan[] = [];
+        addNodeOutliningSpans(sourceFile, cancellationToken, res);
+        addRegionOutliningSpans(sourceFile, res);
+        return res.sort((span1, span2) => span1.textSpan.start - span2.textSpan.start);
+    }
+
+    function addNodeOutliningSpans(sourceFile: SourceFile, cancellationToken: CancellationToken, out: Push<OutliningSpan>): void {
+        let depthRemaining = 40;
+        let current = 0;
+        // Includes the EOF Token so that comments which aren't attached to statements are included
+        const statements = [...sourceFile.statements, sourceFile.endOfFileToken];
+        const n = statements.length;
+        while (current < n) {
+            while (current < n && !isAnyImportSyntax(statements[current])) {
+                visitNonImportNode(statements[current]);
+                current++;
+            }
+            if (current === n) break;
+            const firstImport = current;
+            while (current < n && isAnyImportSyntax(statements[current])) {
+                addOutliningForLeadingCommentsForNode(statements[current], sourceFile, cancellationToken, out);
+                current++;
+            }
+            const lastImport = current - 1;
+            if (lastImport !== firstImport) {
+                out.push(createOutliningSpanFromBounds(findChildOfKind(statements[firstImport], SyntaxKind.ImportKeyword, sourceFile)!.getStart(sourceFile), statements[lastImport].getEnd(), OutliningSpanKind.Imports));
+            }
+        }
+
+        function visitNonImportNode(n: Node) {
+            if (depthRemaining === 0) return;
+            cancellationToken.throwIfCancellationRequested();
+
+            if (isDeclaration(n) || n.kind === SyntaxKind.EndOfFileToken) {
+                addOutliningForLeadingCommentsForNode(n, sourceFile, cancellationToken, out);
+            }
+
+            if (isFunctionExpressionAssignedToVariable(n)) {
+                addOutliningForLeadingCommentsForNode(n.parent.parent.parent, sourceFile, cancellationToken, out);
+            }
+
+            const span = getOutliningSpanForNode(n, sourceFile);
+            if (span) out.push(span);
+
+            depthRemaining--;
+            if (isCallExpression(n)) {
+                depthRemaining++;
+                visitNonImportNode(n.expression);
+                depthRemaining--;
+                n.arguments.forEach(visitNonImportNode);
+                n.typeArguments?.forEach(visitNonImportNode);
+            }
+            else if (isIfStatement(n) && n.elseStatement && isIfStatement(n.elseStatement)) {
+                // Consider an 'else if' to be on the same depth as the 'if'.
+                visitNonImportNode(n.expression);
+                visitNonImportNode(n.thenStatement);
+                depthRemaining++;
+                visitNonImportNode(n.elseStatement);
+                depthRemaining--;
+            }
+            else {
+                n.forEachChild(visitNonImportNode);
+            }
+            depthRemaining++;
+        }
+
+        function isFunctionExpressionAssignedToVariable(n: Node) {
+            if (!isFunctionExpression(n) && !isArrowFunction(n)) {
+                return false;
+            }
+            const ancestor = findAncestor(n, isVariableStatement);
+            return !!ancestor && getSingleInitializerOfVariableStatementOrPropertyDeclaration(ancestor) === n;
+        }
+    }
+
+    function addRegionOutliningSpans(sourceFile: SourceFile, out: Push<OutliningSpan>): void {
+        const regions: OutliningSpan[] = [];
+        const lineStarts = sourceFile.getLineStarts();
+        for (const currentLineStart of lineStarts) {
+            const lineEnd = sourceFile.getLineEndOfPosition(currentLineStart);
+            const lineText = sourceFile.text.substring(currentLineStart, lineEnd);
+            const result = isRegionDelimiter(lineText);
+            if (!result || isInComment(sourceFile, currentLineStart)) {
+                continue;
+            }
+
+            if (!result[1]) {
+                const span = createTextSpanFromBounds(sourceFile.text.indexOf("//", currentLineStart), lineEnd);
+                regions.push(createOutliningSpan(span, OutliningSpanKind.Region, span, /*autoCollapse*/ false, result[2] || "#region"));
+            }
+            else {
+                const region = regions.pop();
+                if (region) {
+                    region.textSpan.length = lineEnd - region.textSpan.start;
+                    region.hintSpan.length = lineEnd - region.textSpan.start;
+                    out.push(region);
+                }
+            }
+        }
+    }
+
+    const regionDelimiterRegExp = /^\s*\/\/\s*#(end)?region(?:\s+(.*))?(?:\r)?$/;
+    function isRegionDelimiter(lineText: string) {
+        return regionDelimiterRegExp.exec(lineText);
+    }
+
+    function addOutliningForLeadingCommentsForNode(n: Node, sourceFile: SourceFile, cancellationToken: CancellationToken, out: Push<OutliningSpan>): void {
+        const comments = getLeadingCommentRangesOfNode(n, sourceFile);
+        if (!comments) return;
+        let firstSingleLineCommentStart = -1;
+        let lastSingleLineCommentEnd = -1;
+        let singleLineCommentCount = 0;
+        const sourceText = sourceFile.getFullText();
+        for (const { kind, pos, end } of comments) {
+            cancellationToken.throwIfCancellationRequested();
+            switch (kind) {
+                case SyntaxKind.SingleLineCommentTrivia:
+                    // never fold region delimiters into single-line comment regions
+                    const commentText = sourceText.slice(pos, end);
+                    if (isRegionDelimiter(commentText)) {
+                        combineAndAddMultipleSingleLineComments();
+                        singleLineCommentCount = 0;
+                        break;
+                    }
+
+                    // For single line comments, combine consecutive ones (2 or more) into
+                    // a single span from the start of the first till the end of the last
+                    if (singleLineCommentCount === 0) {
+                        firstSingleLineCommentStart = pos;
+                    }
+                    lastSingleLineCommentEnd = end;
+                    singleLineCommentCount++;
+                    break;
+                case SyntaxKind.MultiLineCommentTrivia:
+                    combineAndAddMultipleSingleLineComments();
+                    out.push(createOutliningSpanFromBounds(pos, end, OutliningSpanKind.Comment));
+                    singleLineCommentCount = 0;
+                    break;
+                default:
+                    Debug.assertNever(kind);
+            }
+        }
+        combineAndAddMultipleSingleLineComments();
+
+        function combineAndAddMultipleSingleLineComments(): void {
+            // Only outline spans of two or more consecutive single line comments
+            if (singleLineCommentCount > 1) {
+                out.push(createOutliningSpanFromBounds(firstSingleLineCommentStart, lastSingleLineCommentEnd, OutliningSpanKind.Comment));
+            }
+        }
+    }
+
+    function createOutliningSpanFromBounds(pos: number, end: number, kind: OutliningSpanKind): OutliningSpan {
+        return createOutliningSpan(createTextSpanFromBounds(pos, end), kind);
+    }
+
+    function getOutliningSpanForNode(n: Node, sourceFile: SourceFile): OutliningSpan | undefined {
+        switch (n.kind) {
+            case SyntaxKind.Block:
+                if (isFunctionLike(n.parent)) {
+                    return functionSpan(n.parent, n as Block, sourceFile);
+                }
+                // Check if the block is standalone, or 'attached' to some parent statement.
+                // If the latter, we want to collapse the block, but consider its hint span
+                // to be the entire span of the parent.
+                switch (n.parent.kind) {
+                    case SyntaxKind.DoStatement:
+                    case SyntaxKind.ForInStatement:
+                    case SyntaxKind.ForOfStatement:
+                    case SyntaxKind.ForStatement:
+                    case SyntaxKind.IfStatement:
+                    case SyntaxKind.WhileStatement:
+                    case SyntaxKind.WithStatement:
+                    case SyntaxKind.CatchClause:
+                        return spanForNode(n.parent);
+                    case SyntaxKind.TryStatement:
+                        // Could be the try-block, or the finally-block.
+                        const tryStatement = <TryStatement>n.parent;
+                        if (tryStatement.tryBlock === n) {
+                            return spanForNode(n.parent);
+                        }
+                        else if (tryStatement.finallyBlock === n) {
+                            const node = findChildOfKind(tryStatement, SyntaxKind.FinallyKeyword, sourceFile);
+                            if (node) return spanForNode(node);
+                        }
+                        // falls through
+                    default:
+                        // Block was a standalone block.  In this case we want to only collapse
+                        // the span of the block, independent of any parent span.
+                        return createOutliningSpan(createTextSpanFromNode(n, sourceFile), OutliningSpanKind.Code);
+                }
+            case SyntaxKind.ModuleBlock:
+                return spanForNode(n.parent);
+            case SyntaxKind.ClassDeclaration:
+            case SyntaxKind.ClassExpression:
+            case SyntaxKind.InterfaceDeclaration:
+            case SyntaxKind.EnumDeclaration:
+            case SyntaxKind.CaseBlock:
+            case SyntaxKind.TypeLiteral:
+            case SyntaxKind.ObjectBindingPattern:
+                return spanForNode(n);
+            case SyntaxKind.CaseClause:
+            case SyntaxKind.DefaultClause:
+                return spanForNodeArray((n as CaseClause | DefaultClause).statements);
+            case SyntaxKind.ObjectLiteralExpression:
+                return spanForObjectOrArrayLiteral(n);
+            case SyntaxKind.ArrayLiteralExpression:
+                return spanForObjectOrArrayLiteral(n, SyntaxKind.OpenBracketToken);
+            case SyntaxKind.JsxElement:
+                return spanForJSXElement(<JsxElement>n);
+            case SyntaxKind.JsxFragment:
+                return spanForJSXFragment(<JsxFragment>n);
+            case SyntaxKind.JsxSelfClosingElement:
+            case SyntaxKind.JsxOpeningElement:
+                return spanForJSXAttributes((<JsxOpeningLikeElement>n).attributes);
+            case SyntaxKind.TemplateExpression:
+            case SyntaxKind.NoSubstitutionTemplateLiteral:
+                return spanForTemplateLiteral(<TemplateExpression | NoSubstitutionTemplateLiteral>n);
+        }
+
+        function spanForJSXElement(node: JsxElement): OutliningSpan | undefined {
+            const textSpan = createTextSpanFromBounds(node.openingElement.getStart(sourceFile), node.closingElement.getEnd());
+            const tagName = node.openingElement.tagName.getText(sourceFile);
+            const bannerText = "<" + tagName + ">...</" + tagName + ">";
+            return createOutliningSpan(textSpan, OutliningSpanKind.Code, textSpan, /*autoCollapse*/ false, bannerText);
+        }
+
+        function spanForJSXFragment(node: JsxFragment): OutliningSpan | undefined {
+            const textSpan = createTextSpanFromBounds(node.openingFragment.getStart(sourceFile), node.closingFragment.getEnd());
+            const bannerText = "<>...</>";
+            return createOutliningSpan(textSpan, OutliningSpanKind.Code, textSpan, /*autoCollapse*/ false, bannerText);
+        }
+
+        function spanForJSXAttributes(node: JsxAttributes): OutliningSpan | undefined {
+            if (node.properties.length === 0) {
+                return undefined;
+            }
+
+            return createOutliningSpanFromBounds(node.getStart(sourceFile), node.getEnd(), OutliningSpanKind.Code);
+        }
+
+        function spanForTemplateLiteral(node: TemplateExpression | NoSubstitutionTemplateLiteral) {
+            if (node.kind === SyntaxKind.NoSubstitutionTemplateLiteral && node.text.length === 0) {
+                return undefined;
+            }
+            return createOutliningSpanFromBounds(node.getStart(sourceFile), node.getEnd(), OutliningSpanKind.Code);
+        }
+
+        function spanForObjectOrArrayLiteral(node: Node, open: SyntaxKind.OpenBraceToken | SyntaxKind.OpenBracketToken = SyntaxKind.OpenBraceToken): OutliningSpan | undefined {
+            // If the block has no leading keywords and is inside an array literal or call expression,
+            // we only want to collapse the span of the block.
+            // Otherwise, the collapsed section will include the end of the previous line.
+            return spanForNode(node, /*autoCollapse*/ false, /*useFullStart*/ !isArrayLiteralExpression(node.parent) && !isCallExpression(node.parent), open);
+        }
+
+        function spanForNode(hintSpanNode: Node, autoCollapse = false, useFullStart = true, open: SyntaxKind.OpenBraceToken | SyntaxKind.OpenBracketToken = SyntaxKind.OpenBraceToken, close: SyntaxKind = open === SyntaxKind.OpenBraceToken ? SyntaxKind.CloseBraceToken : SyntaxKind.CloseBracketToken): OutliningSpan | undefined {
+            const openToken = findChildOfKind(n, open, sourceFile);
+            const closeToken = findChildOfKind(n, close, sourceFile);
+            return openToken && closeToken && spanBetweenTokens(openToken, closeToken, hintSpanNode, sourceFile, autoCollapse, useFullStart);
+        }
+
+        function spanForNodeArray(nodeArray: NodeArray<Node>): OutliningSpan | undefined {
+            return nodeArray.length ? createOutliningSpan(createTextSpanFromRange(nodeArray), OutliningSpanKind.Code) : undefined;
+        }
+    }
+
+    function functionSpan(node: FunctionLike, body: Block, sourceFile: SourceFile): OutliningSpan | undefined {
+        const openToken = isNodeArrayMultiLine(node.parameters, sourceFile)
+            ? findChildOfKind(node, SyntaxKind.OpenParenToken, sourceFile)
+            : findChildOfKind(body, SyntaxKind.OpenBraceToken, sourceFile);
+        const closeToken = findChildOfKind(body, SyntaxKind.CloseBraceToken, sourceFile);
+        return openToken && closeToken && spanBetweenTokens(openToken, closeToken, node, sourceFile, /*autoCollapse*/ node.kind !== SyntaxKind.ArrowFunction);
+    }
+
+    function spanBetweenTokens(openToken: Node, closeToken: Node, hintSpanNode: Node, sourceFile: SourceFile, autoCollapse = false, useFullStart = true): OutliningSpan {
+        const textSpan = createTextSpanFromBounds(useFullStart ? openToken.getFullStart() : openToken.getStart(sourceFile), closeToken.getEnd());
+        return createOutliningSpan(textSpan, OutliningSpanKind.Code, createTextSpanFromNode(hintSpanNode, sourceFile), autoCollapse);
+    }
+
+    function createOutliningSpan(textSpan: TextSpan, kind: OutliningSpanKind, hintSpan: TextSpan = textSpan, autoCollapse = false, bannerText = "..."): OutliningSpan {
+        return { textSpan, kind, hintSpan, bannerText, autoCollapse };
+    }
+}