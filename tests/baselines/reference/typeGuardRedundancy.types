--- conflicted
+++ resolved
@@ -1,114 +1,84 @@
-=== tests/cases/conformance/expressions/typeGuards/typeGuardRedundancy.ts ===
-var x: string|number;
->x : string | number
-
-var r1 = typeof x === "string" && typeof x === "string" ? x.substr : x.toFixed;
->r1 : ((this: String, from: number, length?: number) => string) | ((this: Number, fractionDigits?: number) => string)
->typeof x === "string" && typeof x === "string" ? x.substr : x.toFixed : ((this: String, from: number, length?: number) => string) | ((this: Number, fractionDigits?: number) => string)
->typeof x === "string" && typeof x === "string" : boolean
->typeof x === "string" : boolean
->typeof x : string
->x : string | number
->"string" : "string"
->typeof x === "string" : boolean
->typeof x : string
->x : string
-<<<<<<< HEAD
->"string" : string
->x.substr : (this: String, from: number, length?: number) => string
-=======
->"string" : "string"
->x.substr : (from: number, length?: number) => string
->>>>>>> 02334d85
->x : string
->substr : (this: String, from: number, length?: number) => string
->x.toFixed : (this: Number, fractionDigits?: number) => string
->x : number
->toFixed : (this: Number, fractionDigits?: number) => string
-
-var r2 = !(typeof x === "string" && typeof x === "string") ? x.toFixed : x.substr;
-<<<<<<< HEAD
->r2 : ((this: Number, fractionDigits?: number) => string) | ((this: String, from: number, length?: number) => string)
->!(typeof x === "string" && typeof x === "string") ? x.toFixed : x.substr : ((this: Number, fractionDigits?: number) => string) | ((this: String, from: number, length?: number) => string)
-=======
->r2 : (from: number, length?: number) => string
->!(typeof x === "string" && typeof x === "string") ? x.toFixed : x.substr : (from: number, length?: number) => string
->>>>>>> 02334d85
->!(typeof x === "string" && typeof x === "string") : boolean
->(typeof x === "string" && typeof x === "string") : boolean
->typeof x === "string" && typeof x === "string" : boolean
->typeof x === "string" : boolean
->typeof x : string
->x : string | number
->"string" : "string"
->typeof x === "string" : boolean
->typeof x : string
->x : string
-<<<<<<< HEAD
->"string" : string
->x.toFixed : (this: Number, fractionDigits?: number) => string
-=======
->"string" : "string"
->x.toFixed : (fractionDigits?: number) => string
->>>>>>> 02334d85
->x : number
->toFixed : (this: Number, fractionDigits?: number) => string
->x.substr : (this: String, from: number, length?: number) => string
->x : string
->substr : (this: String, from: number, length?: number) => string
-
-var r3 = typeof x === "string" || typeof x === "string" ? x.substr : x.toFixed;
->r3 : ((this: String, from: number, length?: number) => string) | ((this: Number, fractionDigits?: number) => string)
->typeof x === "string" || typeof x === "string" ? x.substr : x.toFixed : ((this: String, from: number, length?: number) => string) | ((this: Number, fractionDigits?: number) => string)
->typeof x === "string" || typeof x === "string" : boolean
->typeof x === "string" : boolean
->typeof x : string
->x : string | number
->"string" : "string"
->typeof x === "string" : boolean
->typeof x : string
->x : number
-<<<<<<< HEAD
->"string" : string
->x.substr : (this: String, from: number, length?: number) => string
-=======
->"string" : "string"
->x.substr : (from: number, length?: number) => string
->>>>>>> 02334d85
->x : string
->substr : (this: String, from: number, length?: number) => string
->x.toFixed : (this: Number, fractionDigits?: number) => string
->x : number
->toFixed : (this: Number, fractionDigits?: number) => string
-
-var r4 = !(typeof x === "string" || typeof x === "string") ? x.toFixed : x.substr;
-<<<<<<< HEAD
->r4 : ((this: Number, fractionDigits?: number) => string) | ((this: String, from: number, length?: number) => string)
->!(typeof x === "string" || typeof x === "string") ? x.toFixed : x.substr : ((this: Number, fractionDigits?: number) => string) | ((this: String, from: number, length?: number) => string)
-=======
->r4 : (from: number, length?: number) => string
->!(typeof x === "string" || typeof x === "string") ? x.toFixed : x.substr : (from: number, length?: number) => string
->>>>>>> 02334d85
->!(typeof x === "string" || typeof x === "string") : boolean
->(typeof x === "string" || typeof x === "string") : boolean
->typeof x === "string" || typeof x === "string" : boolean
->typeof x === "string" : boolean
->typeof x : string
->x : string | number
->"string" : "string"
->typeof x === "string" : boolean
->typeof x : string
->x : number
-<<<<<<< HEAD
->"string" : string
->x.toFixed : (this: Number, fractionDigits?: number) => string
-=======
->"string" : "string"
->x.toFixed : (fractionDigits?: number) => string
->>>>>>> 02334d85
->x : number
->toFixed : (this: Number, fractionDigits?: number) => string
->x.substr : (this: String, from: number, length?: number) => string
->x : string
->substr : (this: String, from: number, length?: number) => string
-
+=== tests/cases/conformance/expressions/typeGuards/typeGuardRedundancy.ts ===
+var x: string|number;
+>x : string | number
+
+var r1 = typeof x === "string" && typeof x === "string" ? x.substr : x.toFixed;
+>r1 : ((this: String, from: number, length?: number) => string) | ((this: Number, fractionDigits?: number) => string)
+>typeof x === "string" && typeof x === "string" ? x.substr : x.toFixed : ((this: String, from: number, length?: number) => string) | ((this: Number, fractionDigits?: number) => string)
+>typeof x === "string" && typeof x === "string" : boolean
+>typeof x === "string" : boolean
+>typeof x : string
+>x : string | number
+>"string" : "string"
+>typeof x === "string" : boolean
+>typeof x : string
+>x : string
+>"string" : "string"
+>x.substr : (this: String, from: number, length?: number) => string
+>x : string
+>substr : (this: String, from: number, length?: number) => string
+>x.toFixed : (this: Number, fractionDigits?: number) => string
+>x : number
+>toFixed : (this: Number, fractionDigits?: number) => string
+
+var r2 = !(typeof x === "string" && typeof x === "string") ? x.toFixed : x.substr;
+>r2 : ((this: String, from: number, length?: number) => string) | ((this: Number, fractionDigits?: number) => string)
+>!(typeof x === "string" && typeof x === "string") ? x.toFixed : x.substr : ((this: String, from: number, length?: number) => string) | ((this: Number, fractionDigits?: number) => string)
+>!(typeof x === "string" && typeof x === "string") : boolean
+>(typeof x === "string" && typeof x === "string") : boolean
+>typeof x === "string" && typeof x === "string" : boolean
+>typeof x === "string" : boolean
+>typeof x : string
+>x : string | number
+>"string" : "string"
+>typeof x === "string" : boolean
+>typeof x : string
+>x : string
+>"string" : "string"
+>x.toFixed : (this: Number, fractionDigits?: number) => string
+>x : number
+>toFixed : (this: Number, fractionDigits?: number) => string
+>x.substr : (this: String, from: number, length?: number) => string
+>x : string
+>substr : (this: String, from: number, length?: number) => string
+
+var r3 = typeof x === "string" || typeof x === "string" ? x.substr : x.toFixed;
+>r3 : ((this: String, from: number, length?: number) => string) | ((this: Number, fractionDigits?: number) => string)
+>typeof x === "string" || typeof x === "string" ? x.substr : x.toFixed : ((this: String, from: number, length?: number) => string) | ((this: Number, fractionDigits?: number) => string)
+>typeof x === "string" || typeof x === "string" : boolean
+>typeof x === "string" : boolean
+>typeof x : string
+>x : string | number
+>"string" : "string"
+>typeof x === "string" : boolean
+>typeof x : string
+>x : number
+>"string" : "string"
+>x.substr : (this: String, from: number, length?: number) => string
+>x : string
+>substr : (this: String, from: number, length?: number) => string
+>x.toFixed : (this: Number, fractionDigits?: number) => string
+>x : number
+>toFixed : (this: Number, fractionDigits?: number) => string
+
+var r4 = !(typeof x === "string" || typeof x === "string") ? x.toFixed : x.substr;
+>r4 : ((this: String, from: number, length?: number) => string) | ((this: Number, fractionDigits?: number) => string)
+>!(typeof x === "string" || typeof x === "string") ? x.toFixed : x.substr : ((this: String, from: number, length?: number) => string) | ((this: Number, fractionDigits?: number) => string)
+>!(typeof x === "string" || typeof x === "string") : boolean
+>(typeof x === "string" || typeof x === "string") : boolean
+>typeof x === "string" || typeof x === "string" : boolean
+>typeof x === "string" : boolean
+>typeof x : string
+>x : string | number
+>"string" : "string"
+>typeof x === "string" : boolean
+>typeof x : string
+>x : number
+>"string" : "string"
+>x.toFixed : (this: Number, fractionDigits?: number) => string
+>x : number
+>toFixed : (this: Number, fractionDigits?: number) => string
+>x.substr : (this: String, from: number, length?: number) => string
+>x : string
+>substr : (this: String, from: number, length?: number) => string
+