[
    "======== Resolving module './mod1' from '/mod2.ts'. ========",
    "Module resolution kind is not specified, using 'NodeJs'.",
    "Loading module as file / folder, candidate module location '/mod1'.",
    "File '/mod1.ts' exist - use it as a name resolution result.",
<<<<<<< HEAD
    "======== Module name './mod1' was successfully resolved to '/mod1.ts'. ========",
    "======== Resolving type reference directive 'lib', containing file not set, root directory '/'. ========",
    "Resolving with primary search path '/types/'",
=======
    "Resolving real path for '/mod1.ts', result '/mod1.ts'",
    "======== Module name './mod1' was successfully resolved to '/mod1.ts'. ========",
    "======== Resolving type reference directive 'lib', containing file '/__inferred type names__.ts', root directory '/types'. ========",
    "Resolving with primary search path '/types'",
>>>>>>> b8074872
    "File '/types/lib/package.json' does not exist.",
    "File '/types/lib/index.d.ts' exist - use it as a name resolution result.",
    "======== Type reference directive 'lib' was successfully resolved to '/types/lib/index.d.ts', primary: true. ========"
]<|MERGE_RESOLUTION|>--- conflicted
+++ resolved
@@ -3,16 +3,10 @@
     "Module resolution kind is not specified, using 'NodeJs'.",
     "Loading module as file / folder, candidate module location '/mod1'.",
     "File '/mod1.ts' exist - use it as a name resolution result.",
-<<<<<<< HEAD
-    "======== Module name './mod1' was successfully resolved to '/mod1.ts'. ========",
-    "======== Resolving type reference directive 'lib', containing file not set, root directory '/'. ========",
-    "Resolving with primary search path '/types/'",
-=======
     "Resolving real path for '/mod1.ts', result '/mod1.ts'",
     "======== Module name './mod1' was successfully resolved to '/mod1.ts'. ========",
     "======== Resolving type reference directive 'lib', containing file '/__inferred type names__.ts', root directory '/types'. ========",
     "Resolving with primary search path '/types'",
->>>>>>> b8074872
     "File '/types/lib/package.json' does not exist.",
     "File '/types/lib/index.d.ts' exist - use it as a name resolution result.",
     "======== Type reference directive 'lib' was successfully resolved to '/types/lib/index.d.ts', primary: true. ========"
