//// [enumIndexer.ts]
enum MyEnumType {
    foo, bar
}
var _arr = [{ key: 'foo' }, { key: 'bar' }]
var enumValue = MyEnumType.foo;
var x = _arr.map(o => MyEnumType[o.key] === enumValue); // these are not same type


//// [enumIndexer.js]
var MyEnumType;
(function (MyEnumType) {
    MyEnumType[MyEnumType["foo"] = 0] = "foo";
    MyEnumType[MyEnumType["bar"] = 1] = "bar";
})(MyEnumType || (MyEnumType = {}));
<<<<<<< HEAD
var _arr = [{ key: 'foo' }, { key: 'bar' }];
var enumValue = MyEnumType.foo;
var x = _arr.map(function (o) { return MyEnumType[o.key] === enumValue; }); // these are not same type

=======
var _arr = [
    {
        key: 'foo'
    },
    {
        key: 'bar'
    }
];
var enumValue = 0 /* foo */;
var x = _arr.map(function (o) {
    return MyEnumType[o.key] === enumValue;
}); // these are not same type

>>>>>>> 17f3e146
<|MERGE_RESOLUTION|>--- conflicted
+++ resolved
@@ -1,35 +1,27 @@
-//// [enumIndexer.ts]
+//// [enumIndexer.ts]
 enum MyEnumType {
     foo, bar
 }
 var _arr = [{ key: 'foo' }, { key: 'bar' }]
 var enumValue = MyEnumType.foo;
 var x = _arr.map(o => MyEnumType[o.key] === enumValue); // these are not same type
-
-
-//// [enumIndexer.js]
-var MyEnumType;
-(function (MyEnumType) {
-    MyEnumType[MyEnumType["foo"] = 0] = "foo";
-    MyEnumType[MyEnumType["bar"] = 1] = "bar";
-})(MyEnumType || (MyEnumType = {}));
-<<<<<<< HEAD
-var _arr = [{ key: 'foo' }, { key: 'bar' }];
-var enumValue = MyEnumType.foo;
-var x = _arr.map(function (o) { return MyEnumType[o.key] === enumValue; }); // these are not same type
-
-=======
-var _arr = [
-    {
-        key: 'foo'
-    },
-    {
-        key: 'bar'
-    }
-];
-var enumValue = 0 /* foo */;
-var x = _arr.map(function (o) {
-    return MyEnumType[o.key] === enumValue;
-}); // these are not same type
-
->>>>>>> 17f3e146
+
+
+//// [enumIndexer.js]
+var MyEnumType;
+(function (MyEnumType) {
+    MyEnumType[MyEnumType["foo"] = 0] = "foo";
+    MyEnumType[MyEnumType["bar"] = 1] = "bar";
+})(MyEnumType || (MyEnumType = {}));
+var _arr = [
+    {
+        key: 'foo'
+    },
+    {
+        key: 'bar'
+    }
+];
+var enumValue = MyEnumType.foo;
+var x = _arr.map(function (o) {
+    return MyEnumType[o.key] === enumValue;
+}); // these are not same type