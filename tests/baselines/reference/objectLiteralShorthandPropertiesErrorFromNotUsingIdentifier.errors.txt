tests/cases/conformance/es6/shorthandPropertyAssignment/objectLiteralShorthandPropertiesErrorFromNotUsingIdentifier.ts(3,20): error TS1005: ':' expected.
tests/cases/conformance/es6/shorthandPropertyAssignment/objectLiteralShorthandPropertiesErrorFromNotUsingIdentifier.ts(4,7): error TS1005: ':' expected.
tests/cases/conformance/es6/shorthandPropertyAssignment/objectLiteralShorthandPropertiesErrorFromNotUsingIdentifier.ts(5,10): error TS1005: '(' expected.
tests/cases/conformance/es6/shorthandPropertyAssignment/objectLiteralShorthandPropertiesErrorFromNotUsingIdentifier.ts(6,10): error TS1005: '(' expected.
tests/cases/conformance/es6/shorthandPropertyAssignment/objectLiteralShorthandPropertiesErrorFromNotUsingIdentifier.ts(7,9): error TS1005: ':' expected.
tests/cases/conformance/es6/shorthandPropertyAssignment/objectLiteralShorthandPropertiesErrorFromNotUsingIdentifier.ts(8,10): error TS1005: ':' expected.
tests/cases/conformance/es6/shorthandPropertyAssignment/objectLiteralShorthandPropertiesErrorFromNotUsingIdentifier.ts(9,8): error TS1005: ':' expected.
tests/cases/conformance/es6/shorthandPropertyAssignment/objectLiteralShorthandPropertiesErrorFromNotUsingIdentifier.ts(10,10): error TS1005: ':' expected.
tests/cases/conformance/es6/shorthandPropertyAssignment/objectLiteralShorthandPropertiesErrorFromNotUsingIdentifier.ts(12,1): error TS1005: ':' expected.
tests/cases/conformance/es6/shorthandPropertyAssignment/objectLiteralShorthandPropertiesErrorFromNotUsingIdentifier.ts(15,6): error TS1005: ':' expected.
<<<<<<< HEAD
tests/cases/conformance/es6/shorthandPropertyAssignment/objectLiteralShorthandPropertiesErrorFromNotUsingIdentifier.ts(16,5): error TS2300: Duplicate identifier 'a'.
tests/cases/conformance/es6/shorthandPropertyAssignment/objectLiteralShorthandPropertiesErrorFromNotUsingIdentifier.ts(16,5): error TS2687: Cannot change type of property 'a' from 'any' to 'string[]'.
tests/cases/conformance/es6/shorthandPropertyAssignment/objectLiteralShorthandPropertiesErrorFromNotUsingIdentifier.ts(16,6): error TS1005: ':' expected.
tests/cases/conformance/es6/shorthandPropertyAssignment/objectLiteralShorthandPropertiesErrorFromNotUsingIdentifier.ts(17,5): error TS2300: Duplicate identifier 'a'.
tests/cases/conformance/es6/shorthandPropertyAssignment/objectLiteralShorthandPropertiesErrorFromNotUsingIdentifier.ts(17,5): error TS2687: Cannot change type of property 'a' from 'string[]' to 'number[]'.
=======
tests/cases/conformance/es6/shorthandPropertyAssignment/objectLiteralShorthandPropertiesErrorFromNotUsingIdentifier.ts(16,6): error TS1005: ':' expected.
>>>>>>> 3bcfb6ba
tests/cases/conformance/es6/shorthandPropertyAssignment/objectLiteralShorthandPropertiesErrorFromNotUsingIdentifier.ts(17,6): error TS1005: ':' expected.
tests/cases/conformance/es6/shorthandPropertyAssignment/objectLiteralShorthandPropertiesErrorFromNotUsingIdentifier.ts(20,17): error TS1005: ':' expected.


<<<<<<< HEAD
==== tests/cases/conformance/es6/shorthandPropertyAssignment/objectLiteralShorthandPropertiesErrorFromNotUsingIdentifier.ts (18 errors) ====
=======
==== tests/cases/conformance/es6/shorthandPropertyAssignment/objectLiteralShorthandPropertiesErrorFromNotUsingIdentifier.ts (13 errors) ====
>>>>>>> 3bcfb6ba
    // errors
    var y = {
        "stringLiteral",
                       ~
!!! error TS1005: ':' expected.
        42,
          ~
!!! error TS1005: ':' expected.
        get e,
             ~
!!! error TS1005: '(' expected.
        set f,
             ~
!!! error TS1005: '(' expected.
        this,
            ~
!!! error TS1005: ':' expected.
        super,
             ~
!!! error TS1005: ':' expected.
        var,
           ~
!!! error TS1005: ':' expected.
        class,
             ~
!!! error TS1005: ':' expected.
        typeof
    };
    ~
!!! error TS1005: ':' expected.
    
    var x = {
        a.b,
         ~
!!! error TS1005: ':' expected.
        a["ss"],
<<<<<<< HEAD
        ~
!!! error TS2300: Duplicate identifier 'a'.
        ~
!!! error TS2687: Cannot change type of property 'a' from 'any' to 'string[]'.
         ~
!!! error TS1005: ':' expected.
        a[1],
        ~
!!! error TS2300: Duplicate identifier 'a'.
        ~
!!! error TS2687: Cannot change type of property 'a' from 'string[]' to 'number[]'.
=======
         ~
!!! error TS1005: ':' expected.
        a[1],
>>>>>>> 3bcfb6ba
         ~
!!! error TS1005: ':' expected.
    };
    
    var v = { class };  // error
                    ~
!!! error TS1005: ':' expected.<|MERGE_RESOLUTION|>--- conflicted
+++ resolved
@@ -1,88 +1,62 @@
-tests/cases/conformance/es6/shorthandPropertyAssignment/objectLiteralShorthandPropertiesErrorFromNotUsingIdentifier.ts(3,20): error TS1005: ':' expected.
-tests/cases/conformance/es6/shorthandPropertyAssignment/objectLiteralShorthandPropertiesErrorFromNotUsingIdentifier.ts(4,7): error TS1005: ':' expected.
-tests/cases/conformance/es6/shorthandPropertyAssignment/objectLiteralShorthandPropertiesErrorFromNotUsingIdentifier.ts(5,10): error TS1005: '(' expected.
-tests/cases/conformance/es6/shorthandPropertyAssignment/objectLiteralShorthandPropertiesErrorFromNotUsingIdentifier.ts(6,10): error TS1005: '(' expected.
-tests/cases/conformance/es6/shorthandPropertyAssignment/objectLiteralShorthandPropertiesErrorFromNotUsingIdentifier.ts(7,9): error TS1005: ':' expected.
-tests/cases/conformance/es6/shorthandPropertyAssignment/objectLiteralShorthandPropertiesErrorFromNotUsingIdentifier.ts(8,10): error TS1005: ':' expected.
-tests/cases/conformance/es6/shorthandPropertyAssignment/objectLiteralShorthandPropertiesErrorFromNotUsingIdentifier.ts(9,8): error TS1005: ':' expected.
-tests/cases/conformance/es6/shorthandPropertyAssignment/objectLiteralShorthandPropertiesErrorFromNotUsingIdentifier.ts(10,10): error TS1005: ':' expected.
-tests/cases/conformance/es6/shorthandPropertyAssignment/objectLiteralShorthandPropertiesErrorFromNotUsingIdentifier.ts(12,1): error TS1005: ':' expected.
-tests/cases/conformance/es6/shorthandPropertyAssignment/objectLiteralShorthandPropertiesErrorFromNotUsingIdentifier.ts(15,6): error TS1005: ':' expected.
-<<<<<<< HEAD
-tests/cases/conformance/es6/shorthandPropertyAssignment/objectLiteralShorthandPropertiesErrorFromNotUsingIdentifier.ts(16,5): error TS2300: Duplicate identifier 'a'.
-tests/cases/conformance/es6/shorthandPropertyAssignment/objectLiteralShorthandPropertiesErrorFromNotUsingIdentifier.ts(16,5): error TS2687: Cannot change type of property 'a' from 'any' to 'string[]'.
-tests/cases/conformance/es6/shorthandPropertyAssignment/objectLiteralShorthandPropertiesErrorFromNotUsingIdentifier.ts(16,6): error TS1005: ':' expected.
-tests/cases/conformance/es6/shorthandPropertyAssignment/objectLiteralShorthandPropertiesErrorFromNotUsingIdentifier.ts(17,5): error TS2300: Duplicate identifier 'a'.
-tests/cases/conformance/es6/shorthandPropertyAssignment/objectLiteralShorthandPropertiesErrorFromNotUsingIdentifier.ts(17,5): error TS2687: Cannot change type of property 'a' from 'string[]' to 'number[]'.
-=======
-tests/cases/conformance/es6/shorthandPropertyAssignment/objectLiteralShorthandPropertiesErrorFromNotUsingIdentifier.ts(16,6): error TS1005: ':' expected.
->>>>>>> 3bcfb6ba
-tests/cases/conformance/es6/shorthandPropertyAssignment/objectLiteralShorthandPropertiesErrorFromNotUsingIdentifier.ts(17,6): error TS1005: ':' expected.
-tests/cases/conformance/es6/shorthandPropertyAssignment/objectLiteralShorthandPropertiesErrorFromNotUsingIdentifier.ts(20,17): error TS1005: ':' expected.
-
-
-<<<<<<< HEAD
-==== tests/cases/conformance/es6/shorthandPropertyAssignment/objectLiteralShorthandPropertiesErrorFromNotUsingIdentifier.ts (18 errors) ====
-=======
-==== tests/cases/conformance/es6/shorthandPropertyAssignment/objectLiteralShorthandPropertiesErrorFromNotUsingIdentifier.ts (13 errors) ====
->>>>>>> 3bcfb6ba
-    // errors
-    var y = {
-        "stringLiteral",
-                       ~
-!!! error TS1005: ':' expected.
-        42,
-          ~
-!!! error TS1005: ':' expected.
-        get e,
-             ~
-!!! error TS1005: '(' expected.
-        set f,
-             ~
-!!! error TS1005: '(' expected.
-        this,
-            ~
-!!! error TS1005: ':' expected.
-        super,
-             ~
-!!! error TS1005: ':' expected.
-        var,
-           ~
-!!! error TS1005: ':' expected.
-        class,
-             ~
-!!! error TS1005: ':' expected.
-        typeof
-    };
-    ~
-!!! error TS1005: ':' expected.
-    
-    var x = {
-        a.b,
-         ~
-!!! error TS1005: ':' expected.
-        a["ss"],
-<<<<<<< HEAD
-        ~
-!!! error TS2300: Duplicate identifier 'a'.
-        ~
-!!! error TS2687: Cannot change type of property 'a' from 'any' to 'string[]'.
-         ~
-!!! error TS1005: ':' expected.
-        a[1],
-        ~
-!!! error TS2300: Duplicate identifier 'a'.
-        ~
-!!! error TS2687: Cannot change type of property 'a' from 'string[]' to 'number[]'.
-=======
-         ~
-!!! error TS1005: ':' expected.
-        a[1],
->>>>>>> 3bcfb6ba
-         ~
-!!! error TS1005: ':' expected.
-    };
-    
-    var v = { class };  // error
-                    ~
-!!! error TS1005: ':' expected.+tests/cases/conformance/es6/shorthandPropertyAssignment/objectLiteralShorthandPropertiesErrorFromNotUsingIdentifier.ts(3,20): error TS1005: ':' expected.
+tests/cases/conformance/es6/shorthandPropertyAssignment/objectLiteralShorthandPropertiesErrorFromNotUsingIdentifier.ts(4,7): error TS1005: ':' expected.
+tests/cases/conformance/es6/shorthandPropertyAssignment/objectLiteralShorthandPropertiesErrorFromNotUsingIdentifier.ts(5,10): error TS1005: '(' expected.
+tests/cases/conformance/es6/shorthandPropertyAssignment/objectLiteralShorthandPropertiesErrorFromNotUsingIdentifier.ts(6,10): error TS1005: '(' expected.
+tests/cases/conformance/es6/shorthandPropertyAssignment/objectLiteralShorthandPropertiesErrorFromNotUsingIdentifier.ts(7,9): error TS1005: ':' expected.
+tests/cases/conformance/es6/shorthandPropertyAssignment/objectLiteralShorthandPropertiesErrorFromNotUsingIdentifier.ts(8,10): error TS1005: ':' expected.
+tests/cases/conformance/es6/shorthandPropertyAssignment/objectLiteralShorthandPropertiesErrorFromNotUsingIdentifier.ts(9,8): error TS1005: ':' expected.
+tests/cases/conformance/es6/shorthandPropertyAssignment/objectLiteralShorthandPropertiesErrorFromNotUsingIdentifier.ts(10,10): error TS1005: ':' expected.
+tests/cases/conformance/es6/shorthandPropertyAssignment/objectLiteralShorthandPropertiesErrorFromNotUsingIdentifier.ts(12,1): error TS1005: ':' expected.
+tests/cases/conformance/es6/shorthandPropertyAssignment/objectLiteralShorthandPropertiesErrorFromNotUsingIdentifier.ts(15,6): error TS1005: ':' expected.
+tests/cases/conformance/es6/shorthandPropertyAssignment/objectLiteralShorthandPropertiesErrorFromNotUsingIdentifier.ts(16,6): error TS1005: ':' expected.
+tests/cases/conformance/es6/shorthandPropertyAssignment/objectLiteralShorthandPropertiesErrorFromNotUsingIdentifier.ts(17,6): error TS1005: ':' expected.
+tests/cases/conformance/es6/shorthandPropertyAssignment/objectLiteralShorthandPropertiesErrorFromNotUsingIdentifier.ts(20,17): error TS1005: ':' expected.
+
+
+==== tests/cases/conformance/es6/shorthandPropertyAssignment/objectLiteralShorthandPropertiesErrorFromNotUsingIdentifier.ts (13 errors) ====
+    // errors
+    var y = {
+        "stringLiteral",
+                       ~
+!!! error TS1005: ':' expected.
+        42,
+          ~
+!!! error TS1005: ':' expected.
+        get e,
+             ~
+!!! error TS1005: '(' expected.
+        set f,
+             ~
+!!! error TS1005: '(' expected.
+        this,
+            ~
+!!! error TS1005: ':' expected.
+        super,
+             ~
+!!! error TS1005: ':' expected.
+        var,
+           ~
+!!! error TS1005: ':' expected.
+        class,
+             ~
+!!! error TS1005: ':' expected.
+        typeof
+    };
+    ~
+!!! error TS1005: ':' expected.
+    
+    var x = {
+        a.b,
+         ~
+!!! error TS1005: ':' expected.
+        a["ss"],
+         ~
+!!! error TS1005: ':' expected.
+        a[1],
+         ~
+!!! error TS1005: ':' expected.
+    };
+    
+    var v = { class };  // error
+                    ~
+!!! error TS1005: ':' expected.