//// [tests/cases/compiler/APISample_compile.ts] ////

//// [APISample_compile.ts]

/*
 * Note: This test is a public API sample. The sample sources can be found 
         at: https://github.com/Microsoft/TypeScript/wiki/Using-the-Compiler-API#a-minimal-compiler
 *       Please log a "breaking change" issue for any API breaking change affecting this issue
 */

declare var process: any;
declare var console: any;
declare var os: any;

import ts = require("typescript");

export function compile(fileNames: string[], options: ts.CompilerOptions): void {
    var program = ts.createProgram(fileNames, options);
    var emitResult = program.emit();

    var allDiagnostics = ts.getPreEmitDiagnostics(program).concat(emitResult.diagnostics);

    allDiagnostics.forEach(diagnostic => {
        var lineChar = diagnostic.file.getLineAndCharacterOfPosition(diagnostic.start);
        console.log(`${diagnostic.file.fileName} (${lineChar.line + 1},${lineChar.character + 1}): ${ts.flattenDiagnosticMessageText(diagnostic.messageText, os.EOL)}`);
    });

    var exitCode = emitResult.emitSkipped ? 1 : 0;
    console.log(`Process exiting with code '${exitCode}'.`);
    process.exit(exitCode);
}

compile(process.argv.slice(2), {
    noEmitOnError: true, noImplicitAny: true,
    target: ts.ScriptTarget.ES5, module: ts.ModuleKind.CommonJS
});
//// [typescript.d.ts]
/*! *****************************************************************************
Copyright (c) Microsoft Corporation. All rights reserved. 
Licensed under the Apache License, Version 2.0 (the "License"); you may not use
this file except in compliance with the License. You may obtain a copy of the
License at http://www.apache.org/licenses/LICENSE-2.0  
 
THIS CODE IS PROVIDED ON AN *AS IS* BASIS, WITHOUT WARRANTIES OR CONDITIONS OF ANY
KIND, EITHER EXPRESS OR IMPLIED, INCLUDING WITHOUT LIMITATION ANY IMPLIED
WARRANTIES OR CONDITIONS OF TITLE, FITNESS FOR A PARTICULAR PURPOSE, 
MERCHANTABLITY OR NON-INFRINGEMENT. 
 
See the Apache Version 2.0 License for specific language governing permissions
and limitations under the License.
***************************************************************************** */

declare module "typescript" {
    interface Map<T> {
        [index: string]: T;
    }
    interface TextRange {
        pos: number;
        end: number;
    }
    const enum SyntaxKind {
        Unknown = 0,
        EndOfFileToken = 1,
        SingleLineCommentTrivia = 2,
        MultiLineCommentTrivia = 3,
        NewLineTrivia = 4,
        WhitespaceTrivia = 5,
        ConflictMarkerTrivia = 6,
        NumericLiteral = 7,
        StringLiteral = 8,
        RegularExpressionLiteral = 9,
        NoSubstitutionTemplateLiteral = 10,
        TemplateHead = 11,
        TemplateMiddle = 12,
        TemplateTail = 13,
        OpenBraceToken = 14,
        CloseBraceToken = 15,
        OpenParenToken = 16,
        CloseParenToken = 17,
        OpenBracketToken = 18,
        CloseBracketToken = 19,
        DotToken = 20,
        DotDotDotToken = 21,
        SemicolonToken = 22,
        CommaToken = 23,
        LessThanToken = 24,
        GreaterThanToken = 25,
        LessThanEqualsToken = 26,
        GreaterThanEqualsToken = 27,
        EqualsEqualsToken = 28,
        ExclamationEqualsToken = 29,
        EqualsEqualsEqualsToken = 30,
        ExclamationEqualsEqualsToken = 31,
        EqualsGreaterThanToken = 32,
        PlusToken = 33,
        MinusToken = 34,
        AsteriskToken = 35,
        SlashToken = 36,
        PercentToken = 37,
        PlusPlusToken = 38,
        MinusMinusToken = 39,
        LessThanLessThanToken = 40,
        GreaterThanGreaterThanToken = 41,
        GreaterThanGreaterThanGreaterThanToken = 42,
        AmpersandToken = 43,
        BarToken = 44,
        CaretToken = 45,
        ExclamationToken = 46,
        TildeToken = 47,
        AmpersandAmpersandToken = 48,
        BarBarToken = 49,
        QuestionToken = 50,
        ColonToken = 51,
        EqualsToken = 52,
        PlusEqualsToken = 53,
        MinusEqualsToken = 54,
        AsteriskEqualsToken = 55,
        SlashEqualsToken = 56,
        PercentEqualsToken = 57,
        LessThanLessThanEqualsToken = 58,
        GreaterThanGreaterThanEqualsToken = 59,
        GreaterThanGreaterThanGreaterThanEqualsToken = 60,
        AmpersandEqualsToken = 61,
        BarEqualsToken = 62,
        CaretEqualsToken = 63,
        Identifier = 64,
        BreakKeyword = 65,
        CaseKeyword = 66,
        CatchKeyword = 67,
        ClassKeyword = 68,
        ConstKeyword = 69,
        ContinueKeyword = 70,
        DebuggerKeyword = 71,
        DefaultKeyword = 72,
        DeleteKeyword = 73,
        DoKeyword = 74,
        ElseKeyword = 75,
        EnumKeyword = 76,
        ExportKeyword = 77,
        ExtendsKeyword = 78,
        FalseKeyword = 79,
        FinallyKeyword = 80,
        ForKeyword = 81,
        FunctionKeyword = 82,
        IfKeyword = 83,
        ImportKeyword = 84,
        InKeyword = 85,
        InstanceOfKeyword = 86,
        NewKeyword = 87,
        NullKeyword = 88,
        ReturnKeyword = 89,
        SuperKeyword = 90,
        SwitchKeyword = 91,
        ThisKeyword = 92,
        ThrowKeyword = 93,
        TrueKeyword = 94,
        TryKeyword = 95,
        TypeOfKeyword = 96,
        VarKeyword = 97,
        VoidKeyword = 98,
        WhileKeyword = 99,
        WithKeyword = 100,
<<<<<<< HEAD
        AsKeyword = 101,
        FromKeyword = 102,
        ImplementsKeyword = 103,
        InterfaceKeyword = 104,
        LetKeyword = 105,
        PackageKeyword = 106,
        PrivateKeyword = 107,
        ProtectedKeyword = 108,
        PublicKeyword = 109,
        StaticKeyword = 110,
        YieldKeyword = 111,
        AnyKeyword = 112,
        BooleanKeyword = 113,
        ConstructorKeyword = 114,
        DeclareKeyword = 115,
        GetKeyword = 116,
        ModuleKeyword = 117,
        RequireKeyword = 118,
        NumberKeyword = 119,
        SetKeyword = 120,
        StringKeyword = 121,
        TypeKeyword = 122,
=======
        ImplementsKeyword = 101,
        InterfaceKeyword = 102,
        LetKeyword = 103,
        PackageKeyword = 104,
        PrivateKeyword = 105,
        ProtectedKeyword = 106,
        PublicKeyword = 107,
        StaticKeyword = 108,
        YieldKeyword = 109,
        AnyKeyword = 110,
        BooleanKeyword = 111,
        ConstructorKeyword = 112,
        DeclareKeyword = 113,
        GetKeyword = 114,
        ModuleKeyword = 115,
        RequireKeyword = 116,
        NumberKeyword = 117,
        SetKeyword = 118,
        StringKeyword = 119,
        SymbolKeyword = 120,
        TypeKeyword = 121,
        OfKeyword = 122,
>>>>>>> 64dd747c
        QualifiedName = 123,
        ComputedPropertyName = 124,
        TypeParameter = 125,
        Parameter = 126,
        PropertySignature = 127,
        PropertyDeclaration = 128,
        MethodSignature = 129,
        MethodDeclaration = 130,
        Constructor = 131,
        GetAccessor = 132,
        SetAccessor = 133,
        CallSignature = 134,
        ConstructSignature = 135,
        IndexSignature = 136,
        TypeReference = 137,
        FunctionType = 138,
        ConstructorType = 139,
        TypeQuery = 140,
        TypeLiteral = 141,
        ArrayType = 142,
        TupleType = 143,
        UnionType = 144,
        ParenthesizedType = 145,
        ObjectBindingPattern = 146,
        ArrayBindingPattern = 147,
        BindingElement = 148,
        ArrayLiteralExpression = 149,
        ObjectLiteralExpression = 150,
        PropertyAccessExpression = 151,
        ElementAccessExpression = 152,
        CallExpression = 153,
        NewExpression = 154,
        TaggedTemplateExpression = 155,
        TypeAssertionExpression = 156,
        ParenthesizedExpression = 157,
        FunctionExpression = 158,
        ArrowFunction = 159,
        DeleteExpression = 160,
        TypeOfExpression = 161,
        VoidExpression = 162,
        PrefixUnaryExpression = 163,
        PostfixUnaryExpression = 164,
        BinaryExpression = 165,
        ConditionalExpression = 166,
        TemplateExpression = 167,
        YieldExpression = 168,
        SpreadElementExpression = 169,
        OmittedExpression = 170,
        TemplateSpan = 171,
        Block = 172,
        VariableStatement = 173,
        EmptyStatement = 174,
        ExpressionStatement = 175,
        IfStatement = 176,
        DoStatement = 177,
        WhileStatement = 178,
        ForStatement = 179,
        ForInStatement = 180,
<<<<<<< HEAD
        ContinueStatement = 181,
        BreakStatement = 182,
        ReturnStatement = 183,
        WithStatement = 184,
        SwitchStatement = 185,
        LabeledStatement = 186,
        ThrowStatement = 187,
        TryStatement = 188,
        DebuggerStatement = 189,
        VariableDeclaration = 190,
        VariableDeclarationList = 191,
        FunctionDeclaration = 192,
        ClassDeclaration = 193,
        InterfaceDeclaration = 194,
        TypeAliasDeclaration = 195,
        EnumDeclaration = 196,
        ModuleDeclaration = 197,
        ModuleBlock = 198,
        ImportEqualsDeclaration = 199,
        ImportDeclaration = 200,
        ImportClause = 201,
        NamespaceImport = 202,
        NamedImports = 203,
        ImportSpecifier = 204,
        ExportAssignment = 205,
        ExportDeclaration = 206,
        NamedExports = 207,
        ExportSpecifier = 208,
        ExternalModuleReference = 209,
        CaseClause = 210,
        DefaultClause = 211,
        HeritageClause = 212,
        CatchClause = 213,
        PropertyAssignment = 214,
        ShorthandPropertyAssignment = 215,
        EnumMember = 216,
        SourceFile = 217,
        SyntaxList = 218,
        Count = 219,
=======
        ForOfStatement = 181,
        ContinueStatement = 182,
        BreakStatement = 183,
        ReturnStatement = 184,
        WithStatement = 185,
        SwitchStatement = 186,
        LabeledStatement = 187,
        ThrowStatement = 188,
        TryStatement = 189,
        DebuggerStatement = 190,
        VariableDeclaration = 191,
        VariableDeclarationList = 192,
        FunctionDeclaration = 193,
        ClassDeclaration = 194,
        InterfaceDeclaration = 195,
        TypeAliasDeclaration = 196,
        EnumDeclaration = 197,
        ModuleDeclaration = 198,
        ModuleBlock = 199,
        ImportDeclaration = 200,
        ExportAssignment = 201,
        ExternalModuleReference = 202,
        CaseClause = 203,
        DefaultClause = 204,
        HeritageClause = 205,
        CatchClause = 206,
        PropertyAssignment = 207,
        ShorthandPropertyAssignment = 208,
        EnumMember = 209,
        SourceFile = 210,
        SyntaxList = 211,
        Count = 212,
>>>>>>> 64dd747c
        FirstAssignment = 52,
        LastAssignment = 63,
        FirstReservedWord = 65,
        LastReservedWord = 100,
        FirstKeyword = 65,
        LastKeyword = 122,
<<<<<<< HEAD
        FirstFutureReservedWord = 103,
        LastFutureReservedWord = 111,
=======
        FirstFutureReservedWord = 101,
        LastFutureReservedWord = 109,
>>>>>>> 64dd747c
        FirstTypeNode = 137,
        LastTypeNode = 145,
        FirstPunctuation = 14,
        LastPunctuation = 63,
        FirstToken = 0,
        LastToken = 122,
        FirstTriviaToken = 2,
        LastTriviaToken = 6,
        FirstLiteralToken = 7,
        LastLiteralToken = 10,
        FirstTemplateToken = 10,
        LastTemplateToken = 13,
        FirstBinaryOperator = 24,
        LastBinaryOperator = 63,
        FirstNode = 123,
    }
    const enum NodeFlags {
        Export = 1,
        Ambient = 2,
        Public = 16,
        Private = 32,
        Protected = 64,
        Static = 128,
        MultiLine = 256,
        Synthetic = 512,
        DeclarationFile = 1024,
        Let = 2048,
        Const = 4096,
        OctalLiteral = 8192,
        Modifier = 243,
        AccessibilityModifier = 112,
        BlockScoped = 6144,
    }
    const enum ParserContextFlags {
        StrictMode = 1,
        DisallowIn = 2,
        Yield = 4,
        GeneratorParameter = 8,
        ThisNodeHasError = 16,
        ParserGeneratedFlags = 31,
        ThisNodeOrAnySubNodesHasError = 32,
        HasAggregatedChildData = 64,
    }
    const enum RelationComparisonResult {
        Succeeded = 1,
        Failed = 2,
        FailedAndReported = 3,
    }
    interface Node extends TextRange {
        kind: SyntaxKind;
        flags: NodeFlags;
        parserContextFlags?: ParserContextFlags;
        modifiers?: ModifiersArray;
        id?: number;
        parent?: Node;
        symbol?: Symbol;
        locals?: SymbolTable;
        nextContainer?: Node;
        localSymbol?: Symbol;
    }
    interface NodeArray<T> extends Array<T>, TextRange {
        hasTrailingComma?: boolean;
    }
    interface ModifiersArray extends NodeArray<Node> {
        flags: number;
    }
    interface Identifier extends PrimaryExpression {
        text: string;
    }
    interface QualifiedName extends Node {
        left: EntityName;
        right: Identifier;
    }
    type EntityName = Identifier | QualifiedName;
    type DeclarationName = Identifier | LiteralExpression | ComputedPropertyName | BindingPattern;
    interface Declaration extends Node {
        _declarationBrand: any;
        name?: DeclarationName;
    }
    interface ComputedPropertyName extends Node {
        expression: Expression;
    }
    interface TypeParameterDeclaration extends Declaration {
        name: Identifier;
        constraint?: TypeNode;
        expression?: Expression;
    }
    interface SignatureDeclaration extends Declaration {
        typeParameters?: NodeArray<TypeParameterDeclaration>;
        parameters: NodeArray<ParameterDeclaration>;
        type?: TypeNode;
    }
    interface VariableDeclaration extends Declaration {
        parent?: VariableDeclarationList;
        name: Identifier | BindingPattern;
        type?: TypeNode;
        initializer?: Expression;
    }
    interface VariableDeclarationList extends Node {
        declarations: NodeArray<VariableDeclaration>;
    }
    interface ParameterDeclaration extends Declaration {
        dotDotDotToken?: Node;
        name: Identifier | BindingPattern;
        questionToken?: Node;
        type?: TypeNode;
        initializer?: Expression;
    }
    interface BindingElement extends Declaration {
        propertyName?: Identifier;
        dotDotDotToken?: Node;
        name: Identifier | BindingPattern;
        initializer?: Expression;
    }
    interface PropertyDeclaration extends Declaration, ClassElement {
        name: DeclarationName;
        questionToken?: Node;
        type?: TypeNode;
        initializer?: Expression;
    }
    interface ObjectLiteralElement extends Declaration {
        _objectLiteralBrandBrand: any;
    }
    interface PropertyAssignment extends ObjectLiteralElement {
        _propertyAssignmentBrand: any;
        name: DeclarationName;
        questionToken?: Node;
        initializer: Expression;
    }
    interface ShorthandPropertyAssignment extends ObjectLiteralElement {
        name: Identifier;
        questionToken?: Node;
    }
    interface VariableLikeDeclaration extends Declaration {
        propertyName?: Identifier;
        dotDotDotToken?: Node;
        name: DeclarationName;
        questionToken?: Node;
        type?: TypeNode;
        initializer?: Expression;
    }
    interface BindingPattern extends Node {
        elements: NodeArray<BindingElement>;
    }
    /**
     * Several node kinds share function-like features such as a signature,
     * a name, and a body. These nodes should extend FunctionLikeDeclaration.
     * Examples:
     *  FunctionDeclaration
     *  MethodDeclaration
     *  AccessorDeclaration
     */
    interface FunctionLikeDeclaration extends SignatureDeclaration {
        _functionLikeDeclarationBrand: any;
        asteriskToken?: Node;
        questionToken?: Node;
        body?: Block | Expression;
    }
    interface FunctionDeclaration extends FunctionLikeDeclaration, Statement {
        name: Identifier;
        body?: Block;
    }
    interface MethodDeclaration extends FunctionLikeDeclaration, ClassElement, ObjectLiteralElement {
        body?: Block;
    }
    interface ConstructorDeclaration extends FunctionLikeDeclaration, ClassElement {
        body?: Block;
    }
    interface AccessorDeclaration extends FunctionLikeDeclaration, ClassElement, ObjectLiteralElement {
        _accessorDeclarationBrand: any;
        body: Block;
    }
    interface IndexSignatureDeclaration extends SignatureDeclaration, ClassElement {
        _indexSignatureDeclarationBrand: any;
    }
    interface TypeNode extends Node {
        _typeNodeBrand: any;
    }
    interface FunctionOrConstructorTypeNode extends TypeNode, SignatureDeclaration {
        _functionOrConstructorTypeNodeBrand: any;
    }
    interface TypeReferenceNode extends TypeNode {
        typeName: EntityName;
        typeArguments?: NodeArray<TypeNode>;
    }
    interface TypeQueryNode extends TypeNode {
        exprName: EntityName;
    }
    interface TypeLiteralNode extends TypeNode, Declaration {
        members: NodeArray<Node>;
    }
    interface ArrayTypeNode extends TypeNode {
        elementType: TypeNode;
    }
    interface TupleTypeNode extends TypeNode {
        elementTypes: NodeArray<TypeNode>;
    }
    interface UnionTypeNode extends TypeNode {
        types: NodeArray<TypeNode>;
    }
    interface ParenthesizedTypeNode extends TypeNode {
        type: TypeNode;
    }
    interface StringLiteralTypeNode extends LiteralExpression, TypeNode {
    }
    interface Expression extends Node {
        _expressionBrand: any;
        contextualType?: Type;
    }
    interface UnaryExpression extends Expression {
        _unaryExpressionBrand: any;
    }
    interface PrefixUnaryExpression extends UnaryExpression {
        operator: SyntaxKind;
        operand: UnaryExpression;
    }
    interface PostfixUnaryExpression extends PostfixExpression {
        operand: LeftHandSideExpression;
        operator: SyntaxKind;
    }
    interface PostfixExpression extends UnaryExpression {
        _postfixExpressionBrand: any;
    }
    interface LeftHandSideExpression extends PostfixExpression {
        _leftHandSideExpressionBrand: any;
    }
    interface MemberExpression extends LeftHandSideExpression {
        _memberExpressionBrand: any;
    }
    interface PrimaryExpression extends MemberExpression {
        _primaryExpressionBrand: any;
    }
    interface DeleteExpression extends UnaryExpression {
        expression: UnaryExpression;
    }
    interface TypeOfExpression extends UnaryExpression {
        expression: UnaryExpression;
    }
    interface VoidExpression extends UnaryExpression {
        expression: UnaryExpression;
    }
    interface YieldExpression extends Expression {
        asteriskToken?: Node;
        expression: Expression;
    }
    interface BinaryExpression extends Expression {
        left: Expression;
        operatorToken: Node;
        right: Expression;
    }
    interface ConditionalExpression extends Expression {
        condition: Expression;
        whenTrue: Expression;
        whenFalse: Expression;
    }
    interface FunctionExpression extends PrimaryExpression, FunctionLikeDeclaration {
        name?: Identifier;
        body: Block | Expression;
    }
    interface LiteralExpression extends PrimaryExpression {
        text: string;
        isUnterminated?: boolean;
    }
    interface StringLiteralExpression extends LiteralExpression {
        _stringLiteralExpressionBrand: any;
    }
    interface TemplateExpression extends PrimaryExpression {
        head: LiteralExpression;
        templateSpans: NodeArray<TemplateSpan>;
    }
    interface TemplateSpan extends Node {
        expression: Expression;
        literal: LiteralExpression;
    }
    interface ParenthesizedExpression extends PrimaryExpression {
        expression: Expression;
    }
    interface ArrayLiteralExpression extends PrimaryExpression {
        elements: NodeArray<Expression>;
    }
    interface SpreadElementExpression extends Expression {
        expression: Expression;
    }
    interface ObjectLiteralExpression extends PrimaryExpression, Declaration {
        properties: NodeArray<ObjectLiteralElement>;
    }
    interface PropertyAccessExpression extends MemberExpression {
        expression: LeftHandSideExpression;
        name: Identifier;
    }
    interface ElementAccessExpression extends MemberExpression {
        expression: LeftHandSideExpression;
        argumentExpression?: Expression;
    }
    interface CallExpression extends LeftHandSideExpression {
        expression: LeftHandSideExpression;
        typeArguments?: NodeArray<TypeNode>;
        arguments: NodeArray<Expression>;
    }
    interface NewExpression extends CallExpression, PrimaryExpression {
    }
    interface TaggedTemplateExpression extends MemberExpression {
        tag: LeftHandSideExpression;
        template: LiteralExpression | TemplateExpression;
    }
    type CallLikeExpression = CallExpression | NewExpression | TaggedTemplateExpression;
    interface TypeAssertion extends UnaryExpression {
        type: TypeNode;
        expression: UnaryExpression;
    }
    interface Statement extends Node, ModuleElement {
        _statementBrand: any;
    }
    interface Block extends Statement {
        statements: NodeArray<Statement>;
    }
    interface VariableStatement extends Statement {
        declarationList: VariableDeclarationList;
    }
    interface ExpressionStatement extends Statement {
        expression: Expression;
    }
    interface IfStatement extends Statement {
        expression: Expression;
        thenStatement: Statement;
        elseStatement?: Statement;
    }
    interface IterationStatement extends Statement {
        statement: Statement;
    }
    interface DoStatement extends IterationStatement {
        expression: Expression;
    }
    interface WhileStatement extends IterationStatement {
        expression: Expression;
    }
    interface ForStatement extends IterationStatement {
        initializer?: VariableDeclarationList | Expression;
        condition?: Expression;
        iterator?: Expression;
    }
    interface ForInStatement extends IterationStatement {
        initializer: VariableDeclarationList | Expression;
        expression: Expression;
    }
    interface ForOfStatement extends IterationStatement {
        initializer: VariableDeclarationList | Expression;
        expression: Expression;
    }
    interface BreakOrContinueStatement extends Statement {
        label?: Identifier;
    }
    interface ReturnStatement extends Statement {
        expression?: Expression;
    }
    interface WithStatement extends Statement {
        expression: Expression;
        statement: Statement;
    }
    interface SwitchStatement extends Statement {
        expression: Expression;
        clauses: NodeArray<CaseOrDefaultClause>;
    }
    interface CaseClause extends Node {
        expression?: Expression;
        statements: NodeArray<Statement>;
    }
    interface DefaultClause extends Node {
        statements: NodeArray<Statement>;
    }
    type CaseOrDefaultClause = CaseClause | DefaultClause;
    interface LabeledStatement extends Statement {
        label: Identifier;
        statement: Statement;
    }
    interface ThrowStatement extends Statement {
        expression: Expression;
    }
    interface TryStatement extends Statement {
        tryBlock: Block;
        catchClause?: CatchClause;
        finallyBlock?: Block;
    }
    interface CatchClause extends Declaration {
        name: Identifier;
        type?: TypeNode;
        block: Block;
    }
    interface ModuleElement extends Node {
        _moduleElementBrand: any;
    }
    interface ClassDeclaration extends Declaration, ModuleElement {
        name: Identifier;
        typeParameters?: NodeArray<TypeParameterDeclaration>;
        heritageClauses?: NodeArray<HeritageClause>;
        members: NodeArray<ClassElement>;
    }
    interface ClassElement extends Declaration {
        _classElementBrand: any;
    }
    interface InterfaceDeclaration extends Declaration, ModuleElement {
        name: Identifier;
        typeParameters?: NodeArray<TypeParameterDeclaration>;
        heritageClauses?: NodeArray<HeritageClause>;
        members: NodeArray<Declaration>;
    }
    interface HeritageClause extends Node {
        token: SyntaxKind;
        types?: NodeArray<TypeReferenceNode>;
    }
    interface TypeAliasDeclaration extends Declaration, ModuleElement {
        name: Identifier;
        type: TypeNode;
    }
    interface EnumMember extends Declaration {
        name: DeclarationName;
        initializer?: Expression;
    }
    interface EnumDeclaration extends Declaration, ModuleElement {
        name: Identifier;
        members: NodeArray<EnumMember>;
    }
    interface ExportContainer {
        exportStars?: ExportDeclaration[];
    }
    interface ModuleDeclaration extends Declaration, ModuleElement, ExportContainer {
        name: Identifier | LiteralExpression;
        body: ModuleBlock | ModuleDeclaration;
    }
    interface ModuleBlock extends Node, ModuleElement {
        statements: NodeArray<ModuleElement>;
    }
    interface ImportEqualsDeclaration extends Declaration, ModuleElement {
        name: Identifier;
        moduleReference: EntityName | ExternalModuleReference;
    }
    interface ExternalModuleReference extends Node {
        expression?: Expression;
    }
    interface ImportDeclaration extends Statement, ModuleElement {
        importClause?: ImportClause;
        moduleSpecifier: Expression;
    }
    interface ImportClause extends Declaration {
        name?: Identifier;
        namedBindings?: NamespaceImport | NamedImports;
    }
    interface NamespaceImport extends Declaration {
        name: Identifier;
    }
    interface ExportDeclaration extends Statement, ModuleElement {
        exportClause?: NamedExports;
        moduleSpecifier?: Expression;
    }
    interface NamedImportsOrExports extends Node {
        elements: NodeArray<ImportOrExportSpecifier>;
    }
    type NamedImports = NamedImportsOrExports;
    type NamedExports = NamedImportsOrExports;
    interface ImportOrExportSpecifier extends Declaration {
        propertyName?: Identifier;
        name: Identifier;
    }
    type ImportSpecifier = ImportOrExportSpecifier;
    type ExportSpecifier = ImportOrExportSpecifier;
    interface ExportAssignment extends Statement, ModuleElement {
        exportName: Identifier;
    }
    interface FileReference extends TextRange {
        fileName: string;
    }
    interface CommentRange extends TextRange {
        hasTrailingNewLine?: boolean;
    }
    interface SourceFile extends Declaration, ExportContainer {
        statements: NodeArray<ModuleElement>;
        endOfFileToken: Node;
        fileName: string;
        text: string;
        amdDependencies: {
            path: string;
            name: string;
        }[];
        amdModuleName: string;
        referencedFiles: FileReference[];
        hasNoDefaultLib: boolean;
        externalModuleIndicator: Node;
        languageVersion: ScriptTarget;
        identifiers: Map<string>;
    }
    interface ScriptReferenceHost {
        getCompilerOptions(): CompilerOptions;
        getSourceFile(fileName: string): SourceFile;
        getCurrentDirectory(): string;
    }
    interface WriteFileCallback {
        (fileName: string, data: string, writeByteOrderMark: boolean, onError?: (message: string) => void): void;
    }
    interface Program extends ScriptReferenceHost {
        getSourceFiles(): SourceFile[];
        /**
         * Emits the javascript and declaration files.  If targetSourceFile is not specified, then
         * the javascript and declaration files will be produced for all the files in this program.
         * If targetSourceFile is specified, then only the javascript and declaration for that
         * specific file will be generated.
         *
         * If writeFile is not specified then the writeFile callback from the compiler host will be
         * used for writing the javascript and declaration files.  Otherwise, the writeFile parameter
         * will be invoked when writing the javascript and declaration files.
         */
        emit(targetSourceFile?: SourceFile, writeFile?: WriteFileCallback): EmitResult;
        getSyntacticDiagnostics(sourceFile?: SourceFile): Diagnostic[];
        getGlobalDiagnostics(): Diagnostic[];
        getSemanticDiagnostics(sourceFile?: SourceFile): Diagnostic[];
        getDeclarationDiagnostics(sourceFile?: SourceFile): Diagnostic[];
        getTypeChecker(): TypeChecker;
        getCommonSourceDirectory(): string;
    }
    interface SourceMapSpan {
        emittedLine: number;
        emittedColumn: number;
        sourceLine: number;
        sourceColumn: number;
        nameIndex?: number;
        sourceIndex: number;
    }
    interface SourceMapData {
        sourceMapFilePath: string;
        jsSourceMappingURL: string;
        sourceMapFile: string;
        sourceMapSourceRoot: string;
        sourceMapSources: string[];
        inputSourceFileNames: string[];
        sourceMapNames?: string[];
        sourceMapMappings: string;
        sourceMapDecodedMappings: SourceMapSpan[];
    }
    enum ExitStatus {
        Success = 0,
        DiagnosticsPresent_OutputsSkipped = 1,
        DiagnosticsPresent_OutputsGenerated = 2,
    }
    interface EmitResult {
        emitSkipped: boolean;
        diagnostics: Diagnostic[];
        sourceMaps: SourceMapData[];
    }
    interface TypeCheckerHost {
        getCompilerOptions(): CompilerOptions;
        getSourceFiles(): SourceFile[];
        getSourceFile(fileName: string): SourceFile;
    }
    interface TypeChecker {
        getTypeOfSymbolAtLocation(symbol: Symbol, node: Node): Type;
        getDeclaredTypeOfSymbol(symbol: Symbol): Type;
        getPropertiesOfType(type: Type): Symbol[];
        getPropertyOfType(type: Type, propertyName: string): Symbol;
        getSignaturesOfType(type: Type, kind: SignatureKind): Signature[];
        getIndexTypeOfType(type: Type, kind: IndexKind): Type;
        getReturnTypeOfSignature(signature: Signature): Type;
        getSymbolsInScope(location: Node, meaning: SymbolFlags): Symbol[];
        getSymbolAtLocation(node: Node): Symbol;
        getShorthandAssignmentValueSymbol(location: Node): Symbol;
        getTypeAtLocation(node: Node): Type;
        typeToString(type: Type, enclosingDeclaration?: Node, flags?: TypeFormatFlags): string;
        symbolToString(symbol: Symbol, enclosingDeclaration?: Node, meaning?: SymbolFlags): string;
        getSymbolDisplayBuilder(): SymbolDisplayBuilder;
        getFullyQualifiedName(symbol: Symbol): string;
        getAugmentedPropertiesOfType(type: Type): Symbol[];
        getRootSymbols(symbol: Symbol): Symbol[];
        getContextualType(node: Expression): Type;
        getResolvedSignature(node: CallLikeExpression, candidatesOutArray?: Signature[]): Signature;
        getSignatureFromDeclaration(declaration: SignatureDeclaration): Signature;
        isImplementationOfOverload(node: FunctionLikeDeclaration): boolean;
        isUndefinedSymbol(symbol: Symbol): boolean;
        isArgumentsSymbol(symbol: Symbol): boolean;
        getConstantValue(node: EnumMember | PropertyAccessExpression | ElementAccessExpression): number;
        isValidPropertyAccess(node: PropertyAccessExpression | QualifiedName, propertyName: string): boolean;
        getAliasedSymbol(symbol: Symbol): Symbol;
    }
    interface SymbolDisplayBuilder {
        buildTypeDisplay(type: Type, writer: SymbolWriter, enclosingDeclaration?: Node, flags?: TypeFormatFlags): void;
        buildSymbolDisplay(symbol: Symbol, writer: SymbolWriter, enclosingDeclaration?: Node, meaning?: SymbolFlags, flags?: SymbolFormatFlags): void;
        buildSignatureDisplay(signatures: Signature, writer: SymbolWriter, enclosingDeclaration?: Node, flags?: TypeFormatFlags): void;
        buildParameterDisplay(parameter: Symbol, writer: SymbolWriter, enclosingDeclaration?: Node, flags?: TypeFormatFlags): void;
        buildTypeParameterDisplay(tp: TypeParameter, writer: SymbolWriter, enclosingDeclaration?: Node, flags?: TypeFormatFlags): void;
        buildTypeParameterDisplayFromSymbol(symbol: Symbol, writer: SymbolWriter, enclosingDeclaraiton?: Node, flags?: TypeFormatFlags): void;
        buildDisplayForParametersAndDelimiters(parameters: Symbol[], writer: SymbolWriter, enclosingDeclaration?: Node, flags?: TypeFormatFlags): void;
        buildDisplayForTypeParametersAndDelimiters(typeParameters: TypeParameter[], writer: SymbolWriter, enclosingDeclaration?: Node, flags?: TypeFormatFlags): void;
        buildReturnTypeDisplay(signature: Signature, writer: SymbolWriter, enclosingDeclaration?: Node, flags?: TypeFormatFlags): void;
    }
    interface SymbolWriter {
        writeKeyword(text: string): void;
        writeOperator(text: string): void;
        writePunctuation(text: string): void;
        writeSpace(text: string): void;
        writeStringLiteral(text: string): void;
        writeParameter(text: string): void;
        writeSymbol(text: string, symbol: Symbol): void;
        writeLine(): void;
        increaseIndent(): void;
        decreaseIndent(): void;
        clear(): void;
        trackSymbol(symbol: Symbol, enclosingDeclaration?: Node, meaning?: SymbolFlags): void;
    }
    const enum TypeFormatFlags {
        None = 0,
        WriteArrayAsGenericType = 1,
        UseTypeOfFunction = 2,
        NoTruncation = 4,
        WriteArrowStyleSignature = 8,
        WriteOwnNameForAnyLike = 16,
        WriteTypeArgumentsOfSignature = 32,
        InElementType = 64,
        UseFullyQualifiedType = 128,
    }
    const enum SymbolFormatFlags {
        None = 0,
        WriteTypeParametersOrArguments = 1,
        UseOnlyExternalAliasing = 2,
    }
    const enum SymbolAccessibility {
        Accessible = 0,
        NotAccessible = 1,
        CannotBeNamed = 2,
    }
    interface SymbolVisibilityResult {
        accessibility: SymbolAccessibility;
        aliasesToMakeVisible?: ImportEqualsDeclaration[];
        errorSymbolName?: string;
        errorNode?: Node;
    }
    interface SymbolAccessiblityResult extends SymbolVisibilityResult {
        errorModuleName?: string;
    }
    interface EmitResolver {
        getGeneratedNameForNode(node: ModuleDeclaration | EnumDeclaration | ImportDeclaration | ExportDeclaration): string;
        getExpressionNameSubstitution(node: Identifier): string;
        getExportAssignmentName(node: SourceFile): string;
        isReferencedImportDeclaration(node: Node): boolean;
        isTopLevelValueImportEqualsWithEntityName(node: ImportEqualsDeclaration): boolean;
        getNodeCheckFlags(node: Node): NodeCheckFlags;
        isDeclarationVisible(node: Declaration): boolean;
        isImplementationOfOverload(node: FunctionLikeDeclaration): boolean;
        writeTypeOfDeclaration(declaration: AccessorDeclaration | VariableLikeDeclaration, enclosingDeclaration: Node, flags: TypeFormatFlags, writer: SymbolWriter): void;
        writeReturnTypeOfSignatureDeclaration(signatureDeclaration: SignatureDeclaration, enclosingDeclaration: Node, flags: TypeFormatFlags, writer: SymbolWriter): void;
        isSymbolAccessible(symbol: Symbol, enclosingDeclaration: Node, meaning: SymbolFlags): SymbolAccessiblityResult;
        isEntityNameVisible(entityName: EntityName, enclosingDeclaration: Node): SymbolVisibilityResult;
        getConstantValue(node: EnumMember | PropertyAccessExpression | ElementAccessExpression): number;
        isUnknownIdentifier(location: Node, name: string): boolean;
    }
    const enum SymbolFlags {
        FunctionScopedVariable = 1,
        BlockScopedVariable = 2,
        Property = 4,
        EnumMember = 8,
        Function = 16,
        Class = 32,
        Interface = 64,
        ConstEnum = 128,
        RegularEnum = 256,
        ValueModule = 512,
        NamespaceModule = 1024,
        TypeLiteral = 2048,
        ObjectLiteral = 4096,
        Method = 8192,
        Constructor = 16384,
        GetAccessor = 32768,
        SetAccessor = 65536,
        Signature = 131072,
        TypeParameter = 262144,
        TypeAlias = 524288,
        ExportValue = 1048576,
        ExportType = 2097152,
        ExportNamespace = 4194304,
        Import = 8388608,
        Instantiated = 16777216,
        Merged = 33554432,
        Transient = 67108864,
        Prototype = 134217728,
        UnionProperty = 268435456,
        Optional = 536870912,
        Enum = 384,
        Variable = 3,
        Value = 107455,
        Type = 793056,
        Namespace = 1536,
        Module = 1536,
        Accessor = 98304,
        FunctionScopedVariableExcludes = 107454,
        BlockScopedVariableExcludes = 107455,
        ParameterExcludes = 107455,
        PropertyExcludes = 107455,
        EnumMemberExcludes = 107455,
        FunctionExcludes = 106927,
        ClassExcludes = 899583,
        InterfaceExcludes = 792992,
        RegularEnumExcludes = 899327,
        ConstEnumExcludes = 899967,
        ValueModuleExcludes = 106639,
        NamespaceModuleExcludes = 0,
        MethodExcludes = 99263,
        GetAccessorExcludes = 41919,
        SetAccessorExcludes = 74687,
        TypeParameterExcludes = 530912,
        TypeAliasExcludes = 793056,
        ImportExcludes = 8388608,
        ModuleMember = 8914931,
        ExportHasLocal = 944,
        HasLocals = 255504,
        HasExports = 1952,
        HasMembers = 6240,
        IsContainer = 262128,
        PropertyOrAccessor = 98308,
        Export = 7340032,
    }
    interface Symbol {
        flags: SymbolFlags;
        name: string;
        id?: number;
        mergeId?: number;
        declarations?: Declaration[];
        parent?: Symbol;
        members?: SymbolTable;
        exports?: SymbolTable;
        exportSymbol?: Symbol;
        valueDeclaration?: Declaration;
        constEnumOnlyModule?: boolean;
    }
    interface SymbolLinks {
        target?: Symbol;
        type?: Type;
        declaredType?: Type;
        mapper?: TypeMapper;
        referenced?: boolean;
        exportAssignmentChecked?: boolean;
        exportAssignmentSymbol?: Symbol;
        unionType?: UnionType;
        resolvedExports?: SymbolTable;
    }
    interface TransientSymbol extends Symbol, SymbolLinks {
    }
    interface SymbolTable {
        [index: string]: Symbol;
    }
    const enum NodeCheckFlags {
        TypeChecked = 1,
        LexicalThis = 2,
        CaptureThis = 4,
        EmitExtends = 8,
        SuperInstance = 16,
        SuperStatic = 32,
        ContextChecked = 64,
        EnumValuesComputed = 128,
    }
    interface NodeLinks {
        resolvedType?: Type;
        resolvedSignature?: Signature;
        resolvedSymbol?: Symbol;
        flags?: NodeCheckFlags;
        enumMemberValue?: number;
        isIllegalTypeReferenceInConstraint?: boolean;
        isVisible?: boolean;
        generatedName?: string;
        generatedNames?: Map<string>;
        assignmentChecks?: Map<boolean>;
        hasReportedStatementInAmbientContext?: boolean;
        importOnRightSide?: Symbol;
    }
    const enum TypeFlags {
        Any = 1,
        String = 2,
        Number = 4,
        Boolean = 8,
        Void = 16,
        Undefined = 32,
        Null = 64,
        Enum = 128,
        StringLiteral = 256,
        TypeParameter = 512,
        Class = 1024,
        Interface = 2048,
        Reference = 4096,
        Tuple = 8192,
        Union = 16384,
        Anonymous = 32768,
        FromSignature = 65536,
        ObjectLiteral = 131072,
        ContainsUndefinedOrNull = 262144,
        ContainsObjectLiteral = 524288,
        ESSymbol = 1048576,
        Intrinsic = 1048703,
        Primitive = 1049086,
        StringLike = 258,
        NumberLike = 132,
        ObjectType = 48128,
        RequiresWidening = 786432,
    }
    interface Type {
        flags: TypeFlags;
        id: number;
        symbol?: Symbol;
    }
    interface IntrinsicType extends Type {
        intrinsicName: string;
    }
    interface StringLiteralType extends Type {
        text: string;
    }
    interface ObjectType extends Type {
    }
    interface InterfaceType extends ObjectType {
        typeParameters: TypeParameter[];
        baseTypes: ObjectType[];
        declaredProperties: Symbol[];
        declaredCallSignatures: Signature[];
        declaredConstructSignatures: Signature[];
        declaredStringIndexType: Type;
        declaredNumberIndexType: Type;
    }
    interface TypeReference extends ObjectType {
        target: GenericType;
        typeArguments: Type[];
    }
    interface GenericType extends InterfaceType, TypeReference {
        instantiations: Map<TypeReference>;
    }
    interface TupleType extends ObjectType {
        elementTypes: Type[];
        baseArrayType: TypeReference;
    }
    interface UnionType extends Type {
        types: Type[];
        resolvedProperties: SymbolTable;
    }
    interface ResolvedType extends ObjectType, UnionType {
        members: SymbolTable;
        properties: Symbol[];
        callSignatures: Signature[];
        constructSignatures: Signature[];
        stringIndexType: Type;
        numberIndexType: Type;
    }
    interface TypeParameter extends Type {
        constraint: Type;
        target?: TypeParameter;
        mapper?: TypeMapper;
    }
    const enum SignatureKind {
        Call = 0,
        Construct = 1,
    }
    interface Signature {
        declaration: SignatureDeclaration;
        typeParameters: TypeParameter[];
        parameters: Symbol[];
        resolvedReturnType: Type;
        minArgumentCount: number;
        hasRestParameter: boolean;
        hasStringLiterals: boolean;
        target?: Signature;
        mapper?: TypeMapper;
        unionSignatures?: Signature[];
        erasedSignatureCache?: Signature;
        isolatedSignatureType?: ObjectType;
    }
    const enum IndexKind {
        String = 0,
        Number = 1,
    }
    interface TypeMapper {
        (t: Type): Type;
    }
    interface TypeInferences {
        primary: Type[];
        secondary: Type[];
    }
    interface InferenceContext {
        typeParameters: TypeParameter[];
        inferUnionTypes: boolean;
        inferences: TypeInferences[];
        inferredTypes: Type[];
        failedTypeParameterIndex?: number;
    }
    interface DiagnosticMessage {
        key: string;
        category: DiagnosticCategory;
        code: number;
    }
    interface DiagnosticMessageChain {
        messageText: string;
        category: DiagnosticCategory;
        code: number;
        next?: DiagnosticMessageChain;
    }
    interface Diagnostic {
        file: SourceFile;
        start: number;
        length: number;
        messageText: string | DiagnosticMessageChain;
        category: DiagnosticCategory;
        code: number;
    }
    enum DiagnosticCategory {
        Warning = 0,
        Error = 1,
        Message = 2,
    }
    interface CompilerOptions {
        allowNonTsExtensions?: boolean;
        charset?: string;
        codepage?: number;
        declaration?: boolean;
        diagnostics?: boolean;
        emitBOM?: boolean;
        help?: boolean;
        listFiles?: boolean;
        locale?: string;
        mapRoot?: string;
        module?: ModuleKind;
        noEmit?: boolean;
        noEmitOnError?: boolean;
        noErrorTruncation?: boolean;
        noImplicitAny?: boolean;
        noLib?: boolean;
        noLibCheck?: boolean;
        noResolve?: boolean;
        out?: string;
        outDir?: string;
        preserveConstEnums?: boolean;
        project?: string;
        removeComments?: boolean;
        sourceMap?: boolean;
        sourceRoot?: string;
        suppressImplicitAnyIndexErrors?: boolean;
        target?: ScriptTarget;
        version?: boolean;
        watch?: boolean;
        stripInternal?: boolean;
        [option: string]: string | number | boolean;
    }
    const enum ModuleKind {
        None = 0,
        CommonJS = 1,
        AMD = 2,
    }
    interface LineAndCharacter {
        line: number;
        character: number;
    }
    const enum ScriptTarget {
        ES3 = 0,
        ES5 = 1,
        ES6 = 2,
        Latest = 2,
    }
    interface ParsedCommandLine {
        options: CompilerOptions;
        fileNames: string[];
        errors: Diagnostic[];
    }
    interface CommandLineOption {
        name: string;
        type: string | Map<number>;
        isFilePath?: boolean;
        shortName?: string;
        description?: DiagnosticMessage;
        paramType?: DiagnosticMessage;
        error?: DiagnosticMessage;
        experimental?: boolean;
    }
    const enum CharacterCodes {
        nullCharacter = 0,
        maxAsciiCharacter = 127,
        lineFeed = 10,
        carriageReturn = 13,
        lineSeparator = 8232,
        paragraphSeparator = 8233,
        nextLine = 133,
        space = 32,
        nonBreakingSpace = 160,
        enQuad = 8192,
        emQuad = 8193,
        enSpace = 8194,
        emSpace = 8195,
        threePerEmSpace = 8196,
        fourPerEmSpace = 8197,
        sixPerEmSpace = 8198,
        figureSpace = 8199,
        punctuationSpace = 8200,
        thinSpace = 8201,
        hairSpace = 8202,
        zeroWidthSpace = 8203,
        narrowNoBreakSpace = 8239,
        ideographicSpace = 12288,
        mathematicalSpace = 8287,
        ogham = 5760,
        _ = 95,
        $ = 36,
        _0 = 48,
        _1 = 49,
        _2 = 50,
        _3 = 51,
        _4 = 52,
        _5 = 53,
        _6 = 54,
        _7 = 55,
        _8 = 56,
        _9 = 57,
        a = 97,
        b = 98,
        c = 99,
        d = 100,
        e = 101,
        f = 102,
        g = 103,
        h = 104,
        i = 105,
        j = 106,
        k = 107,
        l = 108,
        m = 109,
        n = 110,
        o = 111,
        p = 112,
        q = 113,
        r = 114,
        s = 115,
        t = 116,
        u = 117,
        v = 118,
        w = 119,
        x = 120,
        y = 121,
        z = 122,
        A = 65,
        B = 66,
        C = 67,
        D = 68,
        E = 69,
        F = 70,
        G = 71,
        H = 72,
        I = 73,
        J = 74,
        K = 75,
        L = 76,
        M = 77,
        N = 78,
        O = 79,
        P = 80,
        Q = 81,
        R = 82,
        S = 83,
        T = 84,
        U = 85,
        V = 86,
        W = 87,
        X = 88,
        Y = 89,
        Z = 90,
        ampersand = 38,
        asterisk = 42,
        at = 64,
        backslash = 92,
        backtick = 96,
        bar = 124,
        caret = 94,
        closeBrace = 125,
        closeBracket = 93,
        closeParen = 41,
        colon = 58,
        comma = 44,
        dot = 46,
        doubleQuote = 34,
        equals = 61,
        exclamation = 33,
        greaterThan = 62,
        hash = 35,
        lessThan = 60,
        minus = 45,
        openBrace = 123,
        openBracket = 91,
        openParen = 40,
        percent = 37,
        plus = 43,
        question = 63,
        semicolon = 59,
        singleQuote = 39,
        slash = 47,
        tilde = 126,
        backspace = 8,
        formFeed = 12,
        byteOrderMark = 65279,
        tab = 9,
        verticalTab = 11,
    }
    interface CancellationToken {
        isCancellationRequested(): boolean;
    }
    interface CompilerHost {
        getSourceFile(fileName: string, languageVersion: ScriptTarget, onError?: (message: string) => void): SourceFile;
        getDefaultLibFileName(options: CompilerOptions): string;
        getCancellationToken?(): CancellationToken;
        writeFile: WriteFileCallback;
        getCurrentDirectory(): string;
        getCanonicalFileName(fileName: string): string;
        useCaseSensitiveFileNames(): boolean;
        getNewLine(): string;
    }
    interface TextSpan {
        start: number;
        length: number;
    }
    interface TextChangeRange {
        span: TextSpan;
        newLength: number;
    }
}
declare module "typescript" {
    interface ErrorCallback {
        (message: DiagnosticMessage, length: number): void;
    }
    interface Scanner {
        getStartPos(): number;
        getToken(): SyntaxKind;
        getTextPos(): number;
        getTokenPos(): number;
        getTokenText(): string;
        getTokenValue(): string;
        hasPrecedingLineBreak(): boolean;
        isIdentifier(): boolean;
        isReservedWord(): boolean;
        isUnterminated(): boolean;
        reScanGreaterToken(): SyntaxKind;
        reScanSlashToken(): SyntaxKind;
        reScanTemplateToken(): SyntaxKind;
        scan(): SyntaxKind;
        setText(text: string): void;
        setTextPos(textPos: number): void;
        lookAhead<T>(callback: () => T): T;
        tryScan<T>(callback: () => T): T;
    }
    function tokenToString(t: SyntaxKind): string;
    function computeLineStarts(text: string): number[];
    function getPositionOfLineAndCharacter(sourceFile: SourceFile, line: number, character: number): number;
    function computePositionOfLineAndCharacter(lineStarts: number[], line: number, character: number): number;
    function getLineStarts(sourceFile: SourceFile): number[];
    function computeLineAndCharacterOfPosition(lineStarts: number[], position: number): {
        line: number;
        character: number;
    };
    function getLineAndCharacterOfPosition(sourceFile: SourceFile, position: number): LineAndCharacter;
    function isWhiteSpace(ch: number): boolean;
    function isLineBreak(ch: number): boolean;
    function isOctalDigit(ch: number): boolean;
    function skipTrivia(text: string, pos: number, stopAfterLineBreak?: boolean): number;
    function getLeadingCommentRanges(text: string, pos: number): CommentRange[];
    function getTrailingCommentRanges(text: string, pos: number): CommentRange[];
    function isIdentifierStart(ch: number, languageVersion: ScriptTarget): boolean;
    function isIdentifierPart(ch: number, languageVersion: ScriptTarget): boolean;
    function createScanner(languageVersion: ScriptTarget, skipTrivia: boolean, text?: string, onError?: ErrorCallback): Scanner;
}
declare module "typescript" {
    function getNodeConstructor(kind: SyntaxKind): new () => Node;
    function createNode(kind: SyntaxKind): Node;
    function forEachChild<T>(node: Node, cbNode: (node: Node) => T, cbNodeArray?: (nodes: Node[]) => T): T;
    function modifierToFlag(token: SyntaxKind): NodeFlags;
    function updateSourceFile(sourceFile: SourceFile, newText: string, textChangeRange: TextChangeRange, aggressiveChecks?: boolean): SourceFile;
    function isEvalOrArgumentsIdentifier(node: Node): boolean;
    function createSourceFile(fileName: string, sourceText: string, languageVersion: ScriptTarget, setParentNodes?: boolean): SourceFile;
    function isLeftHandSideExpression(expr: Expression): boolean;
    function isAssignmentOperator(token: SyntaxKind): boolean;
}
declare module "typescript" {
    function createTypeChecker(host: TypeCheckerHost, produceDiagnostics: boolean): TypeChecker;
}
declare module "typescript" {
    function createCompilerHost(options: CompilerOptions): CompilerHost;
    function getPreEmitDiagnostics(program: Program): Diagnostic[];
    function flattenDiagnosticMessageText(messageText: string | DiagnosticMessageChain, newLine: string): string;
    function createProgram(rootNames: string[], options: CompilerOptions, host?: CompilerHost): Program;
}
declare module "typescript" {
    var servicesVersion: string;
    interface Node {
        getSourceFile(): SourceFile;
        getChildCount(sourceFile?: SourceFile): number;
        getChildAt(index: number, sourceFile?: SourceFile): Node;
        getChildren(sourceFile?: SourceFile): Node[];
        getStart(sourceFile?: SourceFile): number;
        getFullStart(): number;
        getEnd(): number;
        getWidth(sourceFile?: SourceFile): number;
        getFullWidth(): number;
        getLeadingTriviaWidth(sourceFile?: SourceFile): number;
        getFullText(sourceFile?: SourceFile): string;
        getText(sourceFile?: SourceFile): string;
        getFirstToken(sourceFile?: SourceFile): Node;
        getLastToken(sourceFile?: SourceFile): Node;
    }
    interface Symbol {
        getFlags(): SymbolFlags;
        getName(): string;
        getDeclarations(): Declaration[];
        getDocumentationComment(): SymbolDisplayPart[];
    }
    interface Type {
        getFlags(): TypeFlags;
        getSymbol(): Symbol;
        getProperties(): Symbol[];
        getProperty(propertyName: string): Symbol;
        getApparentProperties(): Symbol[];
        getCallSignatures(): Signature[];
        getConstructSignatures(): Signature[];
        getStringIndexType(): Type;
        getNumberIndexType(): Type;
    }
    interface Signature {
        getDeclaration(): SignatureDeclaration;
        getTypeParameters(): Type[];
        getParameters(): Symbol[];
        getReturnType(): Type;
        getDocumentationComment(): SymbolDisplayPart[];
    }
    interface SourceFile {
        version: string;
        scriptSnapshot: IScriptSnapshot;
        nameTable: Map<string>;
        getNamedDeclarations(): Declaration[];
        getLineAndCharacterOfPosition(pos: number): LineAndCharacter;
        getLineStarts(): number[];
        getPositionOfLineAndCharacter(line: number, character: number): number;
        update(newText: string, textChangeRange: TextChangeRange): SourceFile;
    }
    /**
     * Represents an immutable snapshot of a script at a specified time.Once acquired, the
     * snapshot is observably immutable. i.e. the same calls with the same parameters will return
     * the same values.
     */
    interface IScriptSnapshot {
        /** Gets a portion of the script snapshot specified by [start, end). */
        getText(start: number, end: number): string;
        /** Gets the length of this script snapshot. */
        getLength(): number;
        /**
         * Gets the TextChangeRange that describe how the text changed between this text and
         * an older version.  This information is used by the incremental parser to determine
         * what sections of the script need to be re-parsed.  'undefined' can be returned if the
         * change range cannot be determined.  However, in that case, incremental parsing will
         * not happen and the entire document will be re - parsed.
         */
        getChangeRange(oldSnapshot: IScriptSnapshot): TextChangeRange;
    }
    module ScriptSnapshot {
        function fromString(text: string): IScriptSnapshot;
    }
    interface PreProcessedFileInfo {
        referencedFiles: FileReference[];
        importedFiles: FileReference[];
        isLibFile: boolean;
    }
    interface LanguageServiceHost {
        getCompilationSettings(): CompilerOptions;
        getNewLine?(): string;
        getScriptFileNames(): string[];
        getScriptVersion(fileName: string): string;
        getScriptSnapshot(fileName: string): IScriptSnapshot;
        getLocalizedDiagnosticMessages?(): any;
        getCancellationToken?(): CancellationToken;
        getCurrentDirectory(): string;
        getDefaultLibFileName(options: CompilerOptions): string;
        log?(s: string): void;
        trace?(s: string): void;
        error?(s: string): void;
    }
    interface LanguageService {
        cleanupSemanticCache(): void;
        getSyntacticDiagnostics(fileName: string): Diagnostic[];
        getSemanticDiagnostics(fileName: string): Diagnostic[];
        getCompilerOptionsDiagnostics(): Diagnostic[];
        getSyntacticClassifications(fileName: string, span: TextSpan): ClassifiedSpan[];
        getSemanticClassifications(fileName: string, span: TextSpan): ClassifiedSpan[];
        getCompletionsAtPosition(fileName: string, position: number): CompletionInfo;
        getCompletionEntryDetails(fileName: string, position: number, entryName: string): CompletionEntryDetails;
        getQuickInfoAtPosition(fileName: string, position: number): QuickInfo;
        getNameOrDottedNameSpan(fileName: string, startPos: number, endPos: number): TextSpan;
        getBreakpointStatementAtPosition(fileName: string, position: number): TextSpan;
        getSignatureHelpItems(fileName: string, position: number): SignatureHelpItems;
        getRenameInfo(fileName: string, position: number): RenameInfo;
        findRenameLocations(fileName: string, position: number, findInStrings: boolean, findInComments: boolean): RenameLocation[];
        getDefinitionAtPosition(fileName: string, position: number): DefinitionInfo[];
        getReferencesAtPosition(fileName: string, position: number): ReferenceEntry[];
        getOccurrencesAtPosition(fileName: string, position: number): ReferenceEntry[];
        getNavigateToItems(searchValue: string, maxResultCount?: number): NavigateToItem[];
        getNavigationBarItems(fileName: string): NavigationBarItem[];
        getOutliningSpans(fileName: string): OutliningSpan[];
        getTodoComments(fileName: string, descriptors: TodoCommentDescriptor[]): TodoComment[];
        getBraceMatchingAtPosition(fileName: string, position: number): TextSpan[];
        getIndentationAtPosition(fileName: string, position: number, options: EditorOptions): number;
        getFormattingEditsForRange(fileName: string, start: number, end: number, options: FormatCodeOptions): TextChange[];
        getFormattingEditsForDocument(fileName: string, options: FormatCodeOptions): TextChange[];
        getFormattingEditsAfterKeystroke(fileName: string, position: number, key: string, options: FormatCodeOptions): TextChange[];
        getEmitOutput(fileName: string): EmitOutput;
        getProgram(): Program;
        getSourceFile(fileName: string): SourceFile;
        dispose(): void;
    }
    interface ClassifiedSpan {
        textSpan: TextSpan;
        classificationType: string;
    }
    interface NavigationBarItem {
        text: string;
        kind: string;
        kindModifiers: string;
        spans: TextSpan[];
        childItems: NavigationBarItem[];
        indent: number;
        bolded: boolean;
        grayed: boolean;
    }
    interface TodoCommentDescriptor {
        text: string;
        priority: number;
    }
    interface TodoComment {
        descriptor: TodoCommentDescriptor;
        message: string;
        position: number;
    }
    class TextChange {
        span: TextSpan;
        newText: string;
    }
    interface RenameLocation {
        textSpan: TextSpan;
        fileName: string;
    }
    interface ReferenceEntry {
        textSpan: TextSpan;
        fileName: string;
        isWriteAccess: boolean;
    }
    interface NavigateToItem {
        name: string;
        kind: string;
        kindModifiers: string;
        matchKind: string;
        fileName: string;
        textSpan: TextSpan;
        containerName: string;
        containerKind: string;
    }
    interface EditorOptions {
        IndentSize: number;
        TabSize: number;
        NewLineCharacter: string;
        ConvertTabsToSpaces: boolean;
    }
    interface FormatCodeOptions extends EditorOptions {
        InsertSpaceAfterCommaDelimiter: boolean;
        InsertSpaceAfterSemicolonInForStatements: boolean;
        InsertSpaceBeforeAndAfterBinaryOperators: boolean;
        InsertSpaceAfterKeywordsInControlFlowStatements: boolean;
        InsertSpaceAfterFunctionKeywordForAnonymousFunctions: boolean;
        InsertSpaceAfterOpeningAndBeforeClosingNonemptyParenthesis: boolean;
        PlaceOpenBraceOnNewLineForFunctions: boolean;
        PlaceOpenBraceOnNewLineForControlBlocks: boolean;
        [s: string]: boolean | number | string;
    }
    interface DefinitionInfo {
        fileName: string;
        textSpan: TextSpan;
        kind: string;
        name: string;
        containerKind: string;
        containerName: string;
    }
    enum SymbolDisplayPartKind {
        aliasName = 0,
        className = 1,
        enumName = 2,
        fieldName = 3,
        interfaceName = 4,
        keyword = 5,
        lineBreak = 6,
        numericLiteral = 7,
        stringLiteral = 8,
        localName = 9,
        methodName = 10,
        moduleName = 11,
        operator = 12,
        parameterName = 13,
        propertyName = 14,
        punctuation = 15,
        space = 16,
        text = 17,
        typeParameterName = 18,
        enumMemberName = 19,
        functionName = 20,
        regularExpressionLiteral = 21,
    }
    interface SymbolDisplayPart {
        text: string;
        kind: string;
    }
    interface QuickInfo {
        kind: string;
        kindModifiers: string;
        textSpan: TextSpan;
        displayParts: SymbolDisplayPart[];
        documentation: SymbolDisplayPart[];
    }
    interface RenameInfo {
        canRename: boolean;
        localizedErrorMessage: string;
        displayName: string;
        fullDisplayName: string;
        kind: string;
        kindModifiers: string;
        triggerSpan: TextSpan;
    }
    interface SignatureHelpParameter {
        name: string;
        documentation: SymbolDisplayPart[];
        displayParts: SymbolDisplayPart[];
        isOptional: boolean;
    }
    /**
     * Represents a single signature to show in signature help.
     * The id is used for subsequent calls into the language service to ask questions about the
     * signature help item in the context of any documents that have been updated.  i.e. after
     * an edit has happened, while signature help is still active, the host can ask important
     * questions like 'what parameter is the user currently contained within?'.
     */
    interface SignatureHelpItem {
        isVariadic: boolean;
        prefixDisplayParts: SymbolDisplayPart[];
        suffixDisplayParts: SymbolDisplayPart[];
        separatorDisplayParts: SymbolDisplayPart[];
        parameters: SignatureHelpParameter[];
        documentation: SymbolDisplayPart[];
    }
    /**
     * Represents a set of signature help items, and the preferred item that should be selected.
     */
    interface SignatureHelpItems {
        items: SignatureHelpItem[];
        applicableSpan: TextSpan;
        selectedItemIndex: number;
        argumentIndex: number;
        argumentCount: number;
    }
    interface CompletionInfo {
        isMemberCompletion: boolean;
        isNewIdentifierLocation: boolean;
        entries: CompletionEntry[];
    }
    interface CompletionEntry {
        name: string;
        kind: string;
        kindModifiers: string;
    }
    interface CompletionEntryDetails {
        name: string;
        kind: string;
        kindModifiers: string;
        displayParts: SymbolDisplayPart[];
        documentation: SymbolDisplayPart[];
    }
    interface OutliningSpan {
        /** The span of the document to actually collapse. */
        textSpan: TextSpan;
        /** The span of the document to display when the user hovers over the collapsed span. */
        hintSpan: TextSpan;
        /** The text to display in the editor for the collapsed region. */
        bannerText: string;
        /**
          * Whether or not this region should be automatically collapsed when
          * the 'Collapse to Definitions' command is invoked.
          */
        autoCollapse: boolean;
    }
    interface EmitOutput {
        outputFiles: OutputFile[];
        emitSkipped: boolean;
    }
    const enum OutputFileType {
        JavaScript = 0,
        SourceMap = 1,
        Declaration = 2,
    }
    interface OutputFile {
        name: string;
        writeByteOrderMark: boolean;
        text: string;
    }
    const enum EndOfLineState {
        Start = 0,
        InMultiLineCommentTrivia = 1,
        InSingleQuoteStringLiteral = 2,
        InDoubleQuoteStringLiteral = 3,
        InTemplateHeadOrNoSubstitutionTemplate = 4,
        InTemplateMiddleOrTail = 5,
        InTemplateSubstitutionPosition = 6,
    }
    enum TokenClass {
        Punctuation = 0,
        Keyword = 1,
        Operator = 2,
        Comment = 3,
        Whitespace = 4,
        Identifier = 5,
        NumberLiteral = 6,
        StringLiteral = 7,
        RegExpLiteral = 8,
    }
    interface ClassificationResult {
        finalLexState: EndOfLineState;
        entries: ClassificationInfo[];
    }
    interface ClassificationInfo {
        length: number;
        classification: TokenClass;
    }
    interface Classifier {
        /**
         * Gives lexical classifications of tokens on a line without any syntactic context.
         * For instance, a token consisting of the text 'string' can be either an identifier
         * named 'string' or the keyword 'string', however, because this classifier is not aware,
         * it relies on certain heuristics to give acceptable results. For classifications where
         * speed trumps accuracy, this function is preferable; however, for true accuracy, the
         * syntactic classifier is ideal. In fact, in certain editing scenarios, combining the
         * lexical, syntactic, and semantic classifiers may issue the best user experience.
         *
         * @param text                      The text of a line to classify.
         * @param lexState                  The state of the lexical classifier at the end of the previous line.
         * @param syntacticClassifierAbsent Whether the client is *not* using a syntactic classifier.
         *                                  If there is no syntactic classifier (syntacticClassifierAbsent=true),
         *                                  certain heuristics may be used in its place; however, if there is a
         *                                  syntactic classifier (syntacticClassifierAbsent=false), certain
         *                                  classifications which may be incorrectly categorized will be given
         *                                  back as Identifiers in order to allow the syntactic classifier to
         *                                  subsume the classification.
         */
        getClassificationsForLine(text: string, lexState: EndOfLineState, syntacticClassifierAbsent: boolean): ClassificationResult;
    }
    /**
      * The document registry represents a store of SourceFile objects that can be shared between
      * multiple LanguageService instances. A LanguageService instance holds on the SourceFile (AST)
      * of files in the context.
      * SourceFile objects account for most of the memory usage by the language service. Sharing
      * the same DocumentRegistry instance between different instances of LanguageService allow
      * for more efficient memory utilization since all projects will share at least the library
      * file (lib.d.ts).
      *
      * A more advanced use of the document registry is to serialize sourceFile objects to disk
      * and re-hydrate them when needed.
      *
      * To create a default DocumentRegistry, use createDocumentRegistry to create one, and pass it
      * to all subsequent createLanguageService calls.
      */
    interface DocumentRegistry {
        /**
          * Request a stored SourceFile with a given fileName and compilationSettings.
          * The first call to acquire will call createLanguageServiceSourceFile to generate
          * the SourceFile if was not found in the registry.
          *
          * @param fileName The name of the file requested
          * @param compilationSettings Some compilation settings like target affects the
          * shape of a the resulting SourceFile. This allows the DocumentRegistry to store
          * multiple copies of the same file for different compilation settings.
          * @parm scriptSnapshot Text of the file. Only used if the file was not found
          * in the registry and a new one was created.
          * @parm version Current version of the file. Only used if the file was not found
          * in the registry and a new one was created.
          */
        acquireDocument(fileName: string, compilationSettings: CompilerOptions, scriptSnapshot: IScriptSnapshot, version: string): SourceFile;
        /**
          * Request an updated version of an already existing SourceFile with a given fileName
          * and compilationSettings. The update will intern call updateLanguageServiceSourceFile
          * to get an updated SourceFile.
          *
          * Note: It is not allowed to call update on a SourceFile that was not acquired from this
          * registry originally.
          *
          * @param sourceFile The original sourceFile object to update
          * @param fileName The name of the file requested
          * @param compilationSettings Some compilation settings like target affects the
          * shape of a the resulting SourceFile. This allows the DocumentRegistry to store
          * multiple copies of the same file for different compilation settings.
          * @parm scriptSnapshot Text of the file. Only used if the file was not found
          * in the registry and a new one was created.
          * @parm version Current version of the file. Only used if the file was not found
          * in the registry and a new one was created.
          * @parm textChangeRange Change ranges since the last snapshot. Only used if the file
          * was not found in the registry and a new one was created.
          */
        updateDocument(sourceFile: SourceFile, fileName: string, compilationSettings: CompilerOptions, scriptSnapshot: IScriptSnapshot, version: string, textChangeRange: TextChangeRange): SourceFile;
        /**
          * Informs the DocumentRegistry that a file is not needed any longer.
          *
          * Note: It is not allowed to call release on a SourceFile that was not acquired from
          * this registry originally.
          *
          * @param fileName The name of the file to be released
          * @param compilationSettings The compilation settings used to acquire the file
          */
        releaseDocument(fileName: string, compilationSettings: CompilerOptions): void;
    }
    class ScriptElementKind {
        static unknown: string;
        static keyword: string;
        static scriptElement: string;
        static moduleElement: string;
        static classElement: string;
        static interfaceElement: string;
        static typeElement: string;
        static enumElement: string;
        static variableElement: string;
        static localVariableElement: string;
        static functionElement: string;
        static localFunctionElement: string;
        static memberFunctionElement: string;
        static memberGetAccessorElement: string;
        static memberSetAccessorElement: string;
        static memberVariableElement: string;
        static constructorImplementationElement: string;
        static callSignatureElement: string;
        static indexSignatureElement: string;
        static constructSignatureElement: string;
        static parameterElement: string;
        static typeParameterElement: string;
        static primitiveType: string;
        static label: string;
        static alias: string;
        static constElement: string;
        static letElement: string;
    }
    class ScriptElementKindModifier {
        static none: string;
        static publicMemberModifier: string;
        static privateMemberModifier: string;
        static protectedMemberModifier: string;
        static exportedModifier: string;
        static ambientModifier: string;
        static staticModifier: string;
    }
    class ClassificationTypeNames {
        static comment: string;
        static identifier: string;
        static keyword: string;
        static numericLiteral: string;
        static operator: string;
        static stringLiteral: string;
        static whiteSpace: string;
        static text: string;
        static punctuation: string;
        static className: string;
        static enumName: string;
        static interfaceName: string;
        static moduleName: string;
        static typeParameterName: string;
        static typeAlias: string;
    }
    interface DisplayPartsSymbolWriter extends SymbolWriter {
        displayParts(): SymbolDisplayPart[];
    }
    function displayPartsToString(displayParts: SymbolDisplayPart[]): string;
    function getDefaultCompilerOptions(): CompilerOptions;
    class OperationCanceledException {
    }
    class CancellationTokenObject {
        private cancellationToken;
        static None: CancellationTokenObject;
        constructor(cancellationToken: CancellationToken);
        isCancellationRequested(): boolean;
        throwIfCancellationRequested(): void;
    }
    function createLanguageServiceSourceFile(fileName: string, scriptSnapshot: IScriptSnapshot, scriptTarget: ScriptTarget, version: string, setNodeParents: boolean): SourceFile;
    var disableIncrementalParsing: boolean;
    function updateLanguageServiceSourceFile(sourceFile: SourceFile, scriptSnapshot: IScriptSnapshot, version: string, textChangeRange: TextChangeRange, aggressiveChecks?: boolean): SourceFile;
    function createDocumentRegistry(): DocumentRegistry;
    function preProcessFile(sourceText: string, readImportFiles?: boolean): PreProcessedFileInfo;
    function createLanguageService(host: LanguageServiceHost, documentRegistry?: DocumentRegistry): LanguageService;
    function createClassifier(): Classifier;
    /**
      * Get the path of the default library file (lib.d.ts) as distributed with the typescript
      * node package.
      * The functionality is not supported if the ts module is consumed outside of a node module.
      */
    function getDefaultLibFilePath(options: CompilerOptions): string;
}


//// [APISample_compile.js]
/*
 * Note: This test is a public API sample. The sample sources can be found
         at: https://github.com/Microsoft/TypeScript/wiki/Using-the-Compiler-API#a-minimal-compiler
 *       Please log a "breaking change" issue for any API breaking change affecting this issue
 */
var ts = require("typescript");
function compile(fileNames, options) {
    var program = ts.createProgram(fileNames, options);
    var emitResult = program.emit();
    var allDiagnostics = ts.getPreEmitDiagnostics(program).concat(emitResult.diagnostics);
    allDiagnostics.forEach(function (diagnostic) {
        var lineChar = diagnostic.file.getLineAndCharacterOfPosition(diagnostic.start);
        console.log(diagnostic.file.fileName + " (" + (lineChar.line + 1) + "," + (lineChar.character + 1) + "): " + ts.flattenDiagnosticMessageText(diagnostic.messageText, os.EOL));
    });
    var exitCode = emitResult.emitSkipped ? 1 : 0;
    console.log("Process exiting with code '" + exitCode + "'.");
    process.exit(exitCode);
}
exports.compile = compile;
compile(process.argv.slice(2), {
    noEmitOnError: true, noImplicitAny: true,
    target: 1 /* ES5 */, module: 1 /* CommonJS */
});
<|MERGE_RESOLUTION|>--- conflicted
+++ resolved
@@ -1,6 +1,6 @@
-//// [tests/cases/compiler/APISample_compile.ts] ////
-
-//// [APISample_compile.ts]
+//// [tests/cases/compiler/APISample_compile.ts] ////
+
+//// [APISample_compile.ts]
 
 /*
  * Note: This test is a public API sample. The sample sources can be found 
@@ -33,2042 +33,1980 @@
 compile(process.argv.slice(2), {
     noEmitOnError: true, noImplicitAny: true,
     target: ts.ScriptTarget.ES5, module: ts.ModuleKind.CommonJS
-});
-//// [typescript.d.ts]
-/*! *****************************************************************************
-Copyright (c) Microsoft Corporation. All rights reserved. 
-Licensed under the Apache License, Version 2.0 (the "License"); you may not use
-this file except in compliance with the License. You may obtain a copy of the
-License at http://www.apache.org/licenses/LICENSE-2.0  
- 
-THIS CODE IS PROVIDED ON AN *AS IS* BASIS, WITHOUT WARRANTIES OR CONDITIONS OF ANY
-KIND, EITHER EXPRESS OR IMPLIED, INCLUDING WITHOUT LIMITATION ANY IMPLIED
-WARRANTIES OR CONDITIONS OF TITLE, FITNESS FOR A PARTICULAR PURPOSE, 
-MERCHANTABLITY OR NON-INFRINGEMENT. 
- 
-See the Apache Version 2.0 License for specific language governing permissions
-and limitations under the License.
-***************************************************************************** */
-
-declare module "typescript" {
-    interface Map<T> {
-        [index: string]: T;
-    }
-    interface TextRange {
-        pos: number;
-        end: number;
-    }
-    const enum SyntaxKind {
-        Unknown = 0,
-        EndOfFileToken = 1,
-        SingleLineCommentTrivia = 2,
-        MultiLineCommentTrivia = 3,
-        NewLineTrivia = 4,
-        WhitespaceTrivia = 5,
-        ConflictMarkerTrivia = 6,
-        NumericLiteral = 7,
-        StringLiteral = 8,
-        RegularExpressionLiteral = 9,
-        NoSubstitutionTemplateLiteral = 10,
-        TemplateHead = 11,
-        TemplateMiddle = 12,
-        TemplateTail = 13,
-        OpenBraceToken = 14,
-        CloseBraceToken = 15,
-        OpenParenToken = 16,
-        CloseParenToken = 17,
-        OpenBracketToken = 18,
-        CloseBracketToken = 19,
-        DotToken = 20,
-        DotDotDotToken = 21,
-        SemicolonToken = 22,
-        CommaToken = 23,
-        LessThanToken = 24,
-        GreaterThanToken = 25,
-        LessThanEqualsToken = 26,
-        GreaterThanEqualsToken = 27,
-        EqualsEqualsToken = 28,
-        ExclamationEqualsToken = 29,
-        EqualsEqualsEqualsToken = 30,
-        ExclamationEqualsEqualsToken = 31,
-        EqualsGreaterThanToken = 32,
-        PlusToken = 33,
-        MinusToken = 34,
-        AsteriskToken = 35,
-        SlashToken = 36,
-        PercentToken = 37,
-        PlusPlusToken = 38,
-        MinusMinusToken = 39,
-        LessThanLessThanToken = 40,
-        GreaterThanGreaterThanToken = 41,
-        GreaterThanGreaterThanGreaterThanToken = 42,
-        AmpersandToken = 43,
-        BarToken = 44,
-        CaretToken = 45,
-        ExclamationToken = 46,
-        TildeToken = 47,
-        AmpersandAmpersandToken = 48,
-        BarBarToken = 49,
-        QuestionToken = 50,
-        ColonToken = 51,
-        EqualsToken = 52,
-        PlusEqualsToken = 53,
-        MinusEqualsToken = 54,
-        AsteriskEqualsToken = 55,
-        SlashEqualsToken = 56,
-        PercentEqualsToken = 57,
-        LessThanLessThanEqualsToken = 58,
-        GreaterThanGreaterThanEqualsToken = 59,
-        GreaterThanGreaterThanGreaterThanEqualsToken = 60,
-        AmpersandEqualsToken = 61,
-        BarEqualsToken = 62,
-        CaretEqualsToken = 63,
-        Identifier = 64,
-        BreakKeyword = 65,
-        CaseKeyword = 66,
-        CatchKeyword = 67,
-        ClassKeyword = 68,
-        ConstKeyword = 69,
-        ContinueKeyword = 70,
-        DebuggerKeyword = 71,
-        DefaultKeyword = 72,
-        DeleteKeyword = 73,
-        DoKeyword = 74,
-        ElseKeyword = 75,
-        EnumKeyword = 76,
-        ExportKeyword = 77,
-        ExtendsKeyword = 78,
-        FalseKeyword = 79,
-        FinallyKeyword = 80,
-        ForKeyword = 81,
-        FunctionKeyword = 82,
-        IfKeyword = 83,
-        ImportKeyword = 84,
-        InKeyword = 85,
-        InstanceOfKeyword = 86,
-        NewKeyword = 87,
-        NullKeyword = 88,
-        ReturnKeyword = 89,
-        SuperKeyword = 90,
-        SwitchKeyword = 91,
-        ThisKeyword = 92,
-        ThrowKeyword = 93,
-        TrueKeyword = 94,
-        TryKeyword = 95,
-        TypeOfKeyword = 96,
-        VarKeyword = 97,
-        VoidKeyword = 98,
-        WhileKeyword = 99,
-        WithKeyword = 100,
-<<<<<<< HEAD
-        AsKeyword = 101,
-        FromKeyword = 102,
-        ImplementsKeyword = 103,
-        InterfaceKeyword = 104,
-        LetKeyword = 105,
-        PackageKeyword = 106,
-        PrivateKeyword = 107,
-        ProtectedKeyword = 108,
-        PublicKeyword = 109,
-        StaticKeyword = 110,
-        YieldKeyword = 111,
-        AnyKeyword = 112,
-        BooleanKeyword = 113,
-        ConstructorKeyword = 114,
-        DeclareKeyword = 115,
-        GetKeyword = 116,
-        ModuleKeyword = 117,
-        RequireKeyword = 118,
-        NumberKeyword = 119,
-        SetKeyword = 120,
-        StringKeyword = 121,
-        TypeKeyword = 122,
-=======
-        ImplementsKeyword = 101,
-        InterfaceKeyword = 102,
-        LetKeyword = 103,
-        PackageKeyword = 104,
-        PrivateKeyword = 105,
-        ProtectedKeyword = 106,
-        PublicKeyword = 107,
-        StaticKeyword = 108,
-        YieldKeyword = 109,
-        AnyKeyword = 110,
-        BooleanKeyword = 111,
-        ConstructorKeyword = 112,
-        DeclareKeyword = 113,
-        GetKeyword = 114,
-        ModuleKeyword = 115,
-        RequireKeyword = 116,
-        NumberKeyword = 117,
-        SetKeyword = 118,
-        StringKeyword = 119,
-        SymbolKeyword = 120,
-        TypeKeyword = 121,
-        OfKeyword = 122,
->>>>>>> 64dd747c
-        QualifiedName = 123,
-        ComputedPropertyName = 124,
-        TypeParameter = 125,
-        Parameter = 126,
-        PropertySignature = 127,
-        PropertyDeclaration = 128,
-        MethodSignature = 129,
-        MethodDeclaration = 130,
-        Constructor = 131,
-        GetAccessor = 132,
-        SetAccessor = 133,
-        CallSignature = 134,
-        ConstructSignature = 135,
-        IndexSignature = 136,
-        TypeReference = 137,
-        FunctionType = 138,
-        ConstructorType = 139,
-        TypeQuery = 140,
-        TypeLiteral = 141,
-        ArrayType = 142,
-        TupleType = 143,
-        UnionType = 144,
-        ParenthesizedType = 145,
-        ObjectBindingPattern = 146,
-        ArrayBindingPattern = 147,
-        BindingElement = 148,
-        ArrayLiteralExpression = 149,
-        ObjectLiteralExpression = 150,
-        PropertyAccessExpression = 151,
-        ElementAccessExpression = 152,
-        CallExpression = 153,
-        NewExpression = 154,
-        TaggedTemplateExpression = 155,
-        TypeAssertionExpression = 156,
-        ParenthesizedExpression = 157,
-        FunctionExpression = 158,
-        ArrowFunction = 159,
-        DeleteExpression = 160,
-        TypeOfExpression = 161,
-        VoidExpression = 162,
-        PrefixUnaryExpression = 163,
-        PostfixUnaryExpression = 164,
-        BinaryExpression = 165,
-        ConditionalExpression = 166,
-        TemplateExpression = 167,
-        YieldExpression = 168,
-        SpreadElementExpression = 169,
-        OmittedExpression = 170,
-        TemplateSpan = 171,
-        Block = 172,
-        VariableStatement = 173,
-        EmptyStatement = 174,
-        ExpressionStatement = 175,
-        IfStatement = 176,
-        DoStatement = 177,
-        WhileStatement = 178,
-        ForStatement = 179,
-        ForInStatement = 180,
-<<<<<<< HEAD
-        ContinueStatement = 181,
-        BreakStatement = 182,
-        ReturnStatement = 183,
-        WithStatement = 184,
-        SwitchStatement = 185,
-        LabeledStatement = 186,
-        ThrowStatement = 187,
-        TryStatement = 188,
-        DebuggerStatement = 189,
-        VariableDeclaration = 190,
-        VariableDeclarationList = 191,
-        FunctionDeclaration = 192,
-        ClassDeclaration = 193,
-        InterfaceDeclaration = 194,
-        TypeAliasDeclaration = 195,
-        EnumDeclaration = 196,
-        ModuleDeclaration = 197,
-        ModuleBlock = 198,
-        ImportEqualsDeclaration = 199,
-        ImportDeclaration = 200,
-        ImportClause = 201,
-        NamespaceImport = 202,
-        NamedImports = 203,
-        ImportSpecifier = 204,
-        ExportAssignment = 205,
-        ExportDeclaration = 206,
-        NamedExports = 207,
-        ExportSpecifier = 208,
-        ExternalModuleReference = 209,
-        CaseClause = 210,
-        DefaultClause = 211,
-        HeritageClause = 212,
-        CatchClause = 213,
-        PropertyAssignment = 214,
-        ShorthandPropertyAssignment = 215,
-        EnumMember = 216,
-        SourceFile = 217,
-        SyntaxList = 218,
-        Count = 219,
-=======
-        ForOfStatement = 181,
-        ContinueStatement = 182,
-        BreakStatement = 183,
-        ReturnStatement = 184,
-        WithStatement = 185,
-        SwitchStatement = 186,
-        LabeledStatement = 187,
-        ThrowStatement = 188,
-        TryStatement = 189,
-        DebuggerStatement = 190,
-        VariableDeclaration = 191,
-        VariableDeclarationList = 192,
-        FunctionDeclaration = 193,
-        ClassDeclaration = 194,
-        InterfaceDeclaration = 195,
-        TypeAliasDeclaration = 196,
-        EnumDeclaration = 197,
-        ModuleDeclaration = 198,
-        ModuleBlock = 199,
-        ImportDeclaration = 200,
-        ExportAssignment = 201,
-        ExternalModuleReference = 202,
-        CaseClause = 203,
-        DefaultClause = 204,
-        HeritageClause = 205,
-        CatchClause = 206,
-        PropertyAssignment = 207,
-        ShorthandPropertyAssignment = 208,
-        EnumMember = 209,
-        SourceFile = 210,
-        SyntaxList = 211,
-        Count = 212,
->>>>>>> 64dd747c
-        FirstAssignment = 52,
-        LastAssignment = 63,
-        FirstReservedWord = 65,
-        LastReservedWord = 100,
-        FirstKeyword = 65,
-        LastKeyword = 122,
-<<<<<<< HEAD
-        FirstFutureReservedWord = 103,
-        LastFutureReservedWord = 111,
-=======
-        FirstFutureReservedWord = 101,
-        LastFutureReservedWord = 109,
->>>>>>> 64dd747c
-        FirstTypeNode = 137,
-        LastTypeNode = 145,
-        FirstPunctuation = 14,
-        LastPunctuation = 63,
-        FirstToken = 0,
-        LastToken = 122,
-        FirstTriviaToken = 2,
-        LastTriviaToken = 6,
-        FirstLiteralToken = 7,
-        LastLiteralToken = 10,
-        FirstTemplateToken = 10,
-        LastTemplateToken = 13,
-        FirstBinaryOperator = 24,
-        LastBinaryOperator = 63,
-        FirstNode = 123,
-    }
-    const enum NodeFlags {
-        Export = 1,
-        Ambient = 2,
-        Public = 16,
-        Private = 32,
-        Protected = 64,
-        Static = 128,
-        MultiLine = 256,
-        Synthetic = 512,
-        DeclarationFile = 1024,
-        Let = 2048,
-        Const = 4096,
-        OctalLiteral = 8192,
-        Modifier = 243,
-        AccessibilityModifier = 112,
-        BlockScoped = 6144,
-    }
-    const enum ParserContextFlags {
-        StrictMode = 1,
-        DisallowIn = 2,
-        Yield = 4,
-        GeneratorParameter = 8,
-        ThisNodeHasError = 16,
-        ParserGeneratedFlags = 31,
-        ThisNodeOrAnySubNodesHasError = 32,
-        HasAggregatedChildData = 64,
-    }
-    const enum RelationComparisonResult {
-        Succeeded = 1,
-        Failed = 2,
-        FailedAndReported = 3,
-    }
-    interface Node extends TextRange {
-        kind: SyntaxKind;
-        flags: NodeFlags;
-        parserContextFlags?: ParserContextFlags;
-        modifiers?: ModifiersArray;
-        id?: number;
-        parent?: Node;
-        symbol?: Symbol;
-        locals?: SymbolTable;
-        nextContainer?: Node;
-        localSymbol?: Symbol;
-    }
-    interface NodeArray<T> extends Array<T>, TextRange {
-        hasTrailingComma?: boolean;
-    }
-    interface ModifiersArray extends NodeArray<Node> {
-        flags: number;
-    }
-    interface Identifier extends PrimaryExpression {
-        text: string;
-    }
-    interface QualifiedName extends Node {
-        left: EntityName;
-        right: Identifier;
-    }
-    type EntityName = Identifier | QualifiedName;
-    type DeclarationName = Identifier | LiteralExpression | ComputedPropertyName | BindingPattern;
-    interface Declaration extends Node {
-        _declarationBrand: any;
-        name?: DeclarationName;
-    }
-    interface ComputedPropertyName extends Node {
-        expression: Expression;
-    }
-    interface TypeParameterDeclaration extends Declaration {
-        name: Identifier;
-        constraint?: TypeNode;
-        expression?: Expression;
-    }
-    interface SignatureDeclaration extends Declaration {
-        typeParameters?: NodeArray<TypeParameterDeclaration>;
-        parameters: NodeArray<ParameterDeclaration>;
-        type?: TypeNode;
-    }
-    interface VariableDeclaration extends Declaration {
-        parent?: VariableDeclarationList;
-        name: Identifier | BindingPattern;
-        type?: TypeNode;
-        initializer?: Expression;
-    }
-    interface VariableDeclarationList extends Node {
-        declarations: NodeArray<VariableDeclaration>;
-    }
-    interface ParameterDeclaration extends Declaration {
-        dotDotDotToken?: Node;
-        name: Identifier | BindingPattern;
-        questionToken?: Node;
-        type?: TypeNode;
-        initializer?: Expression;
-    }
-    interface BindingElement extends Declaration {
-        propertyName?: Identifier;
-        dotDotDotToken?: Node;
-        name: Identifier | BindingPattern;
-        initializer?: Expression;
-    }
-    interface PropertyDeclaration extends Declaration, ClassElement {
-        name: DeclarationName;
-        questionToken?: Node;
-        type?: TypeNode;
-        initializer?: Expression;
-    }
-    interface ObjectLiteralElement extends Declaration {
-        _objectLiteralBrandBrand: any;
-    }
-    interface PropertyAssignment extends ObjectLiteralElement {
-        _propertyAssignmentBrand: any;
-        name: DeclarationName;
-        questionToken?: Node;
-        initializer: Expression;
-    }
-    interface ShorthandPropertyAssignment extends ObjectLiteralElement {
-        name: Identifier;
-        questionToken?: Node;
-    }
-    interface VariableLikeDeclaration extends Declaration {
-        propertyName?: Identifier;
-        dotDotDotToken?: Node;
-        name: DeclarationName;
-        questionToken?: Node;
-        type?: TypeNode;
-        initializer?: Expression;
-    }
-    interface BindingPattern extends Node {
-        elements: NodeArray<BindingElement>;
-    }
-    /**
-     * Several node kinds share function-like features such as a signature,
-     * a name, and a body. These nodes should extend FunctionLikeDeclaration.
-     * Examples:
-     *  FunctionDeclaration
-     *  MethodDeclaration
-     *  AccessorDeclaration
-     */
-    interface FunctionLikeDeclaration extends SignatureDeclaration {
-        _functionLikeDeclarationBrand: any;
-        asteriskToken?: Node;
-        questionToken?: Node;
-        body?: Block | Expression;
-    }
-    interface FunctionDeclaration extends FunctionLikeDeclaration, Statement {
-        name: Identifier;
-        body?: Block;
-    }
-    interface MethodDeclaration extends FunctionLikeDeclaration, ClassElement, ObjectLiteralElement {
-        body?: Block;
-    }
-    interface ConstructorDeclaration extends FunctionLikeDeclaration, ClassElement {
-        body?: Block;
-    }
-    interface AccessorDeclaration extends FunctionLikeDeclaration, ClassElement, ObjectLiteralElement {
-        _accessorDeclarationBrand: any;
-        body: Block;
-    }
-    interface IndexSignatureDeclaration extends SignatureDeclaration, ClassElement {
-        _indexSignatureDeclarationBrand: any;
-    }
-    interface TypeNode extends Node {
-        _typeNodeBrand: any;
-    }
-    interface FunctionOrConstructorTypeNode extends TypeNode, SignatureDeclaration {
-        _functionOrConstructorTypeNodeBrand: any;
-    }
-    interface TypeReferenceNode extends TypeNode {
-        typeName: EntityName;
-        typeArguments?: NodeArray<TypeNode>;
-    }
-    interface TypeQueryNode extends TypeNode {
-        exprName: EntityName;
-    }
-    interface TypeLiteralNode extends TypeNode, Declaration {
-        members: NodeArray<Node>;
-    }
-    interface ArrayTypeNode extends TypeNode {
-        elementType: TypeNode;
-    }
-    interface TupleTypeNode extends TypeNode {
-        elementTypes: NodeArray<TypeNode>;
-    }
-    interface UnionTypeNode extends TypeNode {
-        types: NodeArray<TypeNode>;
-    }
-    interface ParenthesizedTypeNode extends TypeNode {
-        type: TypeNode;
-    }
-    interface StringLiteralTypeNode extends LiteralExpression, TypeNode {
-    }
-    interface Expression extends Node {
-        _expressionBrand: any;
-        contextualType?: Type;
-    }
-    interface UnaryExpression extends Expression {
-        _unaryExpressionBrand: any;
-    }
-    interface PrefixUnaryExpression extends UnaryExpression {
-        operator: SyntaxKind;
-        operand: UnaryExpression;
-    }
-    interface PostfixUnaryExpression extends PostfixExpression {
-        operand: LeftHandSideExpression;
-        operator: SyntaxKind;
-    }
-    interface PostfixExpression extends UnaryExpression {
-        _postfixExpressionBrand: any;
-    }
-    interface LeftHandSideExpression extends PostfixExpression {
-        _leftHandSideExpressionBrand: any;
-    }
-    interface MemberExpression extends LeftHandSideExpression {
-        _memberExpressionBrand: any;
-    }
-    interface PrimaryExpression extends MemberExpression {
-        _primaryExpressionBrand: any;
-    }
-    interface DeleteExpression extends UnaryExpression {
-        expression: UnaryExpression;
-    }
-    interface TypeOfExpression extends UnaryExpression {
-        expression: UnaryExpression;
-    }
-    interface VoidExpression extends UnaryExpression {
-        expression: UnaryExpression;
-    }
-    interface YieldExpression extends Expression {
-        asteriskToken?: Node;
-        expression: Expression;
-    }
-    interface BinaryExpression extends Expression {
-        left: Expression;
-        operatorToken: Node;
-        right: Expression;
-    }
-    interface ConditionalExpression extends Expression {
-        condition: Expression;
-        whenTrue: Expression;
-        whenFalse: Expression;
-    }
-    interface FunctionExpression extends PrimaryExpression, FunctionLikeDeclaration {
-        name?: Identifier;
-        body: Block | Expression;
-    }
-    interface LiteralExpression extends PrimaryExpression {
-        text: string;
-        isUnterminated?: boolean;
-    }
-    interface StringLiteralExpression extends LiteralExpression {
-        _stringLiteralExpressionBrand: any;
-    }
-    interface TemplateExpression extends PrimaryExpression {
-        head: LiteralExpression;
-        templateSpans: NodeArray<TemplateSpan>;
-    }
-    interface TemplateSpan extends Node {
-        expression: Expression;
-        literal: LiteralExpression;
-    }
-    interface ParenthesizedExpression extends PrimaryExpression {
-        expression: Expression;
-    }
-    interface ArrayLiteralExpression extends PrimaryExpression {
-        elements: NodeArray<Expression>;
-    }
-    interface SpreadElementExpression extends Expression {
-        expression: Expression;
-    }
-    interface ObjectLiteralExpression extends PrimaryExpression, Declaration {
-        properties: NodeArray<ObjectLiteralElement>;
-    }
-    interface PropertyAccessExpression extends MemberExpression {
-        expression: LeftHandSideExpression;
-        name: Identifier;
-    }
-    interface ElementAccessExpression extends MemberExpression {
-        expression: LeftHandSideExpression;
-        argumentExpression?: Expression;
-    }
-    interface CallExpression extends LeftHandSideExpression {
-        expression: LeftHandSideExpression;
-        typeArguments?: NodeArray<TypeNode>;
-        arguments: NodeArray<Expression>;
-    }
-    interface NewExpression extends CallExpression, PrimaryExpression {
-    }
-    interface TaggedTemplateExpression extends MemberExpression {
-        tag: LeftHandSideExpression;
-        template: LiteralExpression | TemplateExpression;
-    }
-    type CallLikeExpression = CallExpression | NewExpression | TaggedTemplateExpression;
-    interface TypeAssertion extends UnaryExpression {
-        type: TypeNode;
-        expression: UnaryExpression;
-    }
-    interface Statement extends Node, ModuleElement {
-        _statementBrand: any;
-    }
-    interface Block extends Statement {
-        statements: NodeArray<Statement>;
-    }
-    interface VariableStatement extends Statement {
-        declarationList: VariableDeclarationList;
-    }
-    interface ExpressionStatement extends Statement {
-        expression: Expression;
-    }
-    interface IfStatement extends Statement {
-        expression: Expression;
-        thenStatement: Statement;
-        elseStatement?: Statement;
-    }
-    interface IterationStatement extends Statement {
-        statement: Statement;
-    }
-    interface DoStatement extends IterationStatement {
-        expression: Expression;
-    }
-    interface WhileStatement extends IterationStatement {
-        expression: Expression;
-    }
-    interface ForStatement extends IterationStatement {
-        initializer?: VariableDeclarationList | Expression;
-        condition?: Expression;
-        iterator?: Expression;
-    }
-    interface ForInStatement extends IterationStatement {
-        initializer: VariableDeclarationList | Expression;
-        expression: Expression;
-    }
-    interface ForOfStatement extends IterationStatement {
-        initializer: VariableDeclarationList | Expression;
-        expression: Expression;
-    }
-    interface BreakOrContinueStatement extends Statement {
-        label?: Identifier;
-    }
-    interface ReturnStatement extends Statement {
-        expression?: Expression;
-    }
-    interface WithStatement extends Statement {
-        expression: Expression;
-        statement: Statement;
-    }
-    interface SwitchStatement extends Statement {
-        expression: Expression;
-        clauses: NodeArray<CaseOrDefaultClause>;
-    }
-    interface CaseClause extends Node {
-        expression?: Expression;
-        statements: NodeArray<Statement>;
-    }
-    interface DefaultClause extends Node {
-        statements: NodeArray<Statement>;
-    }
-    type CaseOrDefaultClause = CaseClause | DefaultClause;
-    interface LabeledStatement extends Statement {
-        label: Identifier;
-        statement: Statement;
-    }
-    interface ThrowStatement extends Statement {
-        expression: Expression;
-    }
-    interface TryStatement extends Statement {
-        tryBlock: Block;
-        catchClause?: CatchClause;
-        finallyBlock?: Block;
-    }
-    interface CatchClause extends Declaration {
-        name: Identifier;
-        type?: TypeNode;
-        block: Block;
-    }
-    interface ModuleElement extends Node {
-        _moduleElementBrand: any;
-    }
-    interface ClassDeclaration extends Declaration, ModuleElement {
-        name: Identifier;
-        typeParameters?: NodeArray<TypeParameterDeclaration>;
-        heritageClauses?: NodeArray<HeritageClause>;
-        members: NodeArray<ClassElement>;
-    }
-    interface ClassElement extends Declaration {
-        _classElementBrand: any;
-    }
-    interface InterfaceDeclaration extends Declaration, ModuleElement {
-        name: Identifier;
-        typeParameters?: NodeArray<TypeParameterDeclaration>;
-        heritageClauses?: NodeArray<HeritageClause>;
-        members: NodeArray<Declaration>;
-    }
-    interface HeritageClause extends Node {
-        token: SyntaxKind;
-        types?: NodeArray<TypeReferenceNode>;
-    }
-    interface TypeAliasDeclaration extends Declaration, ModuleElement {
-        name: Identifier;
-        type: TypeNode;
-    }
-    interface EnumMember extends Declaration {
-        name: DeclarationName;
-        initializer?: Expression;
-    }
-    interface EnumDeclaration extends Declaration, ModuleElement {
-        name: Identifier;
-        members: NodeArray<EnumMember>;
-    }
-    interface ExportContainer {
-        exportStars?: ExportDeclaration[];
-    }
-    interface ModuleDeclaration extends Declaration, ModuleElement, ExportContainer {
-        name: Identifier | LiteralExpression;
-        body: ModuleBlock | ModuleDeclaration;
-    }
-    interface ModuleBlock extends Node, ModuleElement {
-        statements: NodeArray<ModuleElement>;
-    }
-    interface ImportEqualsDeclaration extends Declaration, ModuleElement {
-        name: Identifier;
-        moduleReference: EntityName | ExternalModuleReference;
-    }
-    interface ExternalModuleReference extends Node {
-        expression?: Expression;
-    }
-    interface ImportDeclaration extends Statement, ModuleElement {
-        importClause?: ImportClause;
-        moduleSpecifier: Expression;
-    }
-    interface ImportClause extends Declaration {
-        name?: Identifier;
-        namedBindings?: NamespaceImport | NamedImports;
-    }
-    interface NamespaceImport extends Declaration {
-        name: Identifier;
-    }
-    interface ExportDeclaration extends Statement, ModuleElement {
-        exportClause?: NamedExports;
-        moduleSpecifier?: Expression;
-    }
-    interface NamedImportsOrExports extends Node {
-        elements: NodeArray<ImportOrExportSpecifier>;
-    }
-    type NamedImports = NamedImportsOrExports;
-    type NamedExports = NamedImportsOrExports;
-    interface ImportOrExportSpecifier extends Declaration {
-        propertyName?: Identifier;
-        name: Identifier;
-    }
-    type ImportSpecifier = ImportOrExportSpecifier;
-    type ExportSpecifier = ImportOrExportSpecifier;
-    interface ExportAssignment extends Statement, ModuleElement {
-        exportName: Identifier;
-    }
-    interface FileReference extends TextRange {
-        fileName: string;
-    }
-    interface CommentRange extends TextRange {
-        hasTrailingNewLine?: boolean;
-    }
-    interface SourceFile extends Declaration, ExportContainer {
-        statements: NodeArray<ModuleElement>;
-        endOfFileToken: Node;
-        fileName: string;
-        text: string;
-        amdDependencies: {
-            path: string;
-            name: string;
-        }[];
-        amdModuleName: string;
-        referencedFiles: FileReference[];
-        hasNoDefaultLib: boolean;
-        externalModuleIndicator: Node;
-        languageVersion: ScriptTarget;
-        identifiers: Map<string>;
-    }
-    interface ScriptReferenceHost {
-        getCompilerOptions(): CompilerOptions;
-        getSourceFile(fileName: string): SourceFile;
-        getCurrentDirectory(): string;
-    }
-    interface WriteFileCallback {
-        (fileName: string, data: string, writeByteOrderMark: boolean, onError?: (message: string) => void): void;
-    }
-    interface Program extends ScriptReferenceHost {
-        getSourceFiles(): SourceFile[];
-        /**
-         * Emits the javascript and declaration files.  If targetSourceFile is not specified, then
-         * the javascript and declaration files will be produced for all the files in this program.
-         * If targetSourceFile is specified, then only the javascript and declaration for that
-         * specific file will be generated.
-         *
-         * If writeFile is not specified then the writeFile callback from the compiler host will be
-         * used for writing the javascript and declaration files.  Otherwise, the writeFile parameter
-         * will be invoked when writing the javascript and declaration files.
-         */
-        emit(targetSourceFile?: SourceFile, writeFile?: WriteFileCallback): EmitResult;
-        getSyntacticDiagnostics(sourceFile?: SourceFile): Diagnostic[];
-        getGlobalDiagnostics(): Diagnostic[];
-        getSemanticDiagnostics(sourceFile?: SourceFile): Diagnostic[];
-        getDeclarationDiagnostics(sourceFile?: SourceFile): Diagnostic[];
-        getTypeChecker(): TypeChecker;
-        getCommonSourceDirectory(): string;
-    }
-    interface SourceMapSpan {
-        emittedLine: number;
-        emittedColumn: number;
-        sourceLine: number;
-        sourceColumn: number;
-        nameIndex?: number;
-        sourceIndex: number;
-    }
-    interface SourceMapData {
-        sourceMapFilePath: string;
-        jsSourceMappingURL: string;
-        sourceMapFile: string;
-        sourceMapSourceRoot: string;
-        sourceMapSources: string[];
-        inputSourceFileNames: string[];
-        sourceMapNames?: string[];
-        sourceMapMappings: string;
-        sourceMapDecodedMappings: SourceMapSpan[];
-    }
-    enum ExitStatus {
-        Success = 0,
-        DiagnosticsPresent_OutputsSkipped = 1,
-        DiagnosticsPresent_OutputsGenerated = 2,
-    }
-    interface EmitResult {
-        emitSkipped: boolean;
-        diagnostics: Diagnostic[];
-        sourceMaps: SourceMapData[];
-    }
-    interface TypeCheckerHost {
-        getCompilerOptions(): CompilerOptions;
-        getSourceFiles(): SourceFile[];
-        getSourceFile(fileName: string): SourceFile;
-    }
-    interface TypeChecker {
-        getTypeOfSymbolAtLocation(symbol: Symbol, node: Node): Type;
-        getDeclaredTypeOfSymbol(symbol: Symbol): Type;
-        getPropertiesOfType(type: Type): Symbol[];
-        getPropertyOfType(type: Type, propertyName: string): Symbol;
-        getSignaturesOfType(type: Type, kind: SignatureKind): Signature[];
-        getIndexTypeOfType(type: Type, kind: IndexKind): Type;
-        getReturnTypeOfSignature(signature: Signature): Type;
-        getSymbolsInScope(location: Node, meaning: SymbolFlags): Symbol[];
-        getSymbolAtLocation(node: Node): Symbol;
-        getShorthandAssignmentValueSymbol(location: Node): Symbol;
-        getTypeAtLocation(node: Node): Type;
-        typeToString(type: Type, enclosingDeclaration?: Node, flags?: TypeFormatFlags): string;
-        symbolToString(symbol: Symbol, enclosingDeclaration?: Node, meaning?: SymbolFlags): string;
-        getSymbolDisplayBuilder(): SymbolDisplayBuilder;
-        getFullyQualifiedName(symbol: Symbol): string;
-        getAugmentedPropertiesOfType(type: Type): Symbol[];
-        getRootSymbols(symbol: Symbol): Symbol[];
-        getContextualType(node: Expression): Type;
-        getResolvedSignature(node: CallLikeExpression, candidatesOutArray?: Signature[]): Signature;
-        getSignatureFromDeclaration(declaration: SignatureDeclaration): Signature;
-        isImplementationOfOverload(node: FunctionLikeDeclaration): boolean;
-        isUndefinedSymbol(symbol: Symbol): boolean;
-        isArgumentsSymbol(symbol: Symbol): boolean;
-        getConstantValue(node: EnumMember | PropertyAccessExpression | ElementAccessExpression): number;
-        isValidPropertyAccess(node: PropertyAccessExpression | QualifiedName, propertyName: string): boolean;
-        getAliasedSymbol(symbol: Symbol): Symbol;
-    }
-    interface SymbolDisplayBuilder {
-        buildTypeDisplay(type: Type, writer: SymbolWriter, enclosingDeclaration?: Node, flags?: TypeFormatFlags): void;
-        buildSymbolDisplay(symbol: Symbol, writer: SymbolWriter, enclosingDeclaration?: Node, meaning?: SymbolFlags, flags?: SymbolFormatFlags): void;
-        buildSignatureDisplay(signatures: Signature, writer: SymbolWriter, enclosingDeclaration?: Node, flags?: TypeFormatFlags): void;
-        buildParameterDisplay(parameter: Symbol, writer: SymbolWriter, enclosingDeclaration?: Node, flags?: TypeFormatFlags): void;
-        buildTypeParameterDisplay(tp: TypeParameter, writer: SymbolWriter, enclosingDeclaration?: Node, flags?: TypeFormatFlags): void;
-        buildTypeParameterDisplayFromSymbol(symbol: Symbol, writer: SymbolWriter, enclosingDeclaraiton?: Node, flags?: TypeFormatFlags): void;
-        buildDisplayForParametersAndDelimiters(parameters: Symbol[], writer: SymbolWriter, enclosingDeclaration?: Node, flags?: TypeFormatFlags): void;
-        buildDisplayForTypeParametersAndDelimiters(typeParameters: TypeParameter[], writer: SymbolWriter, enclosingDeclaration?: Node, flags?: TypeFormatFlags): void;
-        buildReturnTypeDisplay(signature: Signature, writer: SymbolWriter, enclosingDeclaration?: Node, flags?: TypeFormatFlags): void;
-    }
-    interface SymbolWriter {
-        writeKeyword(text: string): void;
-        writeOperator(text: string): void;
-        writePunctuation(text: string): void;
-        writeSpace(text: string): void;
-        writeStringLiteral(text: string): void;
-        writeParameter(text: string): void;
-        writeSymbol(text: string, symbol: Symbol): void;
-        writeLine(): void;
-        increaseIndent(): void;
-        decreaseIndent(): void;
-        clear(): void;
-        trackSymbol(symbol: Symbol, enclosingDeclaration?: Node, meaning?: SymbolFlags): void;
-    }
-    const enum TypeFormatFlags {
-        None = 0,
-        WriteArrayAsGenericType = 1,
-        UseTypeOfFunction = 2,
-        NoTruncation = 4,
-        WriteArrowStyleSignature = 8,
-        WriteOwnNameForAnyLike = 16,
-        WriteTypeArgumentsOfSignature = 32,
-        InElementType = 64,
-        UseFullyQualifiedType = 128,
-    }
-    const enum SymbolFormatFlags {
-        None = 0,
-        WriteTypeParametersOrArguments = 1,
-        UseOnlyExternalAliasing = 2,
-    }
-    const enum SymbolAccessibility {
-        Accessible = 0,
-        NotAccessible = 1,
-        CannotBeNamed = 2,
-    }
-    interface SymbolVisibilityResult {
-        accessibility: SymbolAccessibility;
-        aliasesToMakeVisible?: ImportEqualsDeclaration[];
-        errorSymbolName?: string;
-        errorNode?: Node;
-    }
-    interface SymbolAccessiblityResult extends SymbolVisibilityResult {
-        errorModuleName?: string;
-    }
-    interface EmitResolver {
-        getGeneratedNameForNode(node: ModuleDeclaration | EnumDeclaration | ImportDeclaration | ExportDeclaration): string;
-        getExpressionNameSubstitution(node: Identifier): string;
-        getExportAssignmentName(node: SourceFile): string;
-        isReferencedImportDeclaration(node: Node): boolean;
-        isTopLevelValueImportEqualsWithEntityName(node: ImportEqualsDeclaration): boolean;
-        getNodeCheckFlags(node: Node): NodeCheckFlags;
-        isDeclarationVisible(node: Declaration): boolean;
-        isImplementationOfOverload(node: FunctionLikeDeclaration): boolean;
-        writeTypeOfDeclaration(declaration: AccessorDeclaration | VariableLikeDeclaration, enclosingDeclaration: Node, flags: TypeFormatFlags, writer: SymbolWriter): void;
-        writeReturnTypeOfSignatureDeclaration(signatureDeclaration: SignatureDeclaration, enclosingDeclaration: Node, flags: TypeFormatFlags, writer: SymbolWriter): void;
-        isSymbolAccessible(symbol: Symbol, enclosingDeclaration: Node, meaning: SymbolFlags): SymbolAccessiblityResult;
-        isEntityNameVisible(entityName: EntityName, enclosingDeclaration: Node): SymbolVisibilityResult;
-        getConstantValue(node: EnumMember | PropertyAccessExpression | ElementAccessExpression): number;
-        isUnknownIdentifier(location: Node, name: string): boolean;
-    }
-    const enum SymbolFlags {
-        FunctionScopedVariable = 1,
-        BlockScopedVariable = 2,
-        Property = 4,
-        EnumMember = 8,
-        Function = 16,
-        Class = 32,
-        Interface = 64,
-        ConstEnum = 128,
-        RegularEnum = 256,
-        ValueModule = 512,
-        NamespaceModule = 1024,
-        TypeLiteral = 2048,
-        ObjectLiteral = 4096,
-        Method = 8192,
-        Constructor = 16384,
-        GetAccessor = 32768,
-        SetAccessor = 65536,
-        Signature = 131072,
-        TypeParameter = 262144,
-        TypeAlias = 524288,
-        ExportValue = 1048576,
-        ExportType = 2097152,
-        ExportNamespace = 4194304,
-        Import = 8388608,
-        Instantiated = 16777216,
-        Merged = 33554432,
-        Transient = 67108864,
-        Prototype = 134217728,
-        UnionProperty = 268435456,
-        Optional = 536870912,
-        Enum = 384,
-        Variable = 3,
-        Value = 107455,
-        Type = 793056,
-        Namespace = 1536,
-        Module = 1536,
-        Accessor = 98304,
-        FunctionScopedVariableExcludes = 107454,
-        BlockScopedVariableExcludes = 107455,
-        ParameterExcludes = 107455,
-        PropertyExcludes = 107455,
-        EnumMemberExcludes = 107455,
-        FunctionExcludes = 106927,
-        ClassExcludes = 899583,
-        InterfaceExcludes = 792992,
-        RegularEnumExcludes = 899327,
-        ConstEnumExcludes = 899967,
-        ValueModuleExcludes = 106639,
-        NamespaceModuleExcludes = 0,
-        MethodExcludes = 99263,
-        GetAccessorExcludes = 41919,
-        SetAccessorExcludes = 74687,
-        TypeParameterExcludes = 530912,
-        TypeAliasExcludes = 793056,
-        ImportExcludes = 8388608,
-        ModuleMember = 8914931,
-        ExportHasLocal = 944,
-        HasLocals = 255504,
-        HasExports = 1952,
-        HasMembers = 6240,
-        IsContainer = 262128,
-        PropertyOrAccessor = 98308,
-        Export = 7340032,
-    }
-    interface Symbol {
-        flags: SymbolFlags;
-        name: string;
-        id?: number;
-        mergeId?: number;
-        declarations?: Declaration[];
-        parent?: Symbol;
-        members?: SymbolTable;
-        exports?: SymbolTable;
-        exportSymbol?: Symbol;
-        valueDeclaration?: Declaration;
-        constEnumOnlyModule?: boolean;
-    }
-    interface SymbolLinks {
-        target?: Symbol;
-        type?: Type;
-        declaredType?: Type;
-        mapper?: TypeMapper;
-        referenced?: boolean;
-        exportAssignmentChecked?: boolean;
-        exportAssignmentSymbol?: Symbol;
-        unionType?: UnionType;
-        resolvedExports?: SymbolTable;
-    }
-    interface TransientSymbol extends Symbol, SymbolLinks {
-    }
-    interface SymbolTable {
-        [index: string]: Symbol;
-    }
-    const enum NodeCheckFlags {
-        TypeChecked = 1,
-        LexicalThis = 2,
-        CaptureThis = 4,
-        EmitExtends = 8,
-        SuperInstance = 16,
-        SuperStatic = 32,
-        ContextChecked = 64,
-        EnumValuesComputed = 128,
-    }
-    interface NodeLinks {
-        resolvedType?: Type;
-        resolvedSignature?: Signature;
-        resolvedSymbol?: Symbol;
-        flags?: NodeCheckFlags;
-        enumMemberValue?: number;
-        isIllegalTypeReferenceInConstraint?: boolean;
-        isVisible?: boolean;
-        generatedName?: string;
-        generatedNames?: Map<string>;
-        assignmentChecks?: Map<boolean>;
-        hasReportedStatementInAmbientContext?: boolean;
-        importOnRightSide?: Symbol;
-    }
-    const enum TypeFlags {
-        Any = 1,
-        String = 2,
-        Number = 4,
-        Boolean = 8,
-        Void = 16,
-        Undefined = 32,
-        Null = 64,
-        Enum = 128,
-        StringLiteral = 256,
-        TypeParameter = 512,
-        Class = 1024,
-        Interface = 2048,
-        Reference = 4096,
-        Tuple = 8192,
-        Union = 16384,
-        Anonymous = 32768,
-        FromSignature = 65536,
-        ObjectLiteral = 131072,
-        ContainsUndefinedOrNull = 262144,
-        ContainsObjectLiteral = 524288,
-        ESSymbol = 1048576,
-        Intrinsic = 1048703,
-        Primitive = 1049086,
-        StringLike = 258,
-        NumberLike = 132,
-        ObjectType = 48128,
-        RequiresWidening = 786432,
-    }
-    interface Type {
-        flags: TypeFlags;
-        id: number;
-        symbol?: Symbol;
-    }
-    interface IntrinsicType extends Type {
-        intrinsicName: string;
-    }
-    interface StringLiteralType extends Type {
-        text: string;
-    }
-    interface ObjectType extends Type {
-    }
-    interface InterfaceType extends ObjectType {
-        typeParameters: TypeParameter[];
-        baseTypes: ObjectType[];
-        declaredProperties: Symbol[];
-        declaredCallSignatures: Signature[];
-        declaredConstructSignatures: Signature[];
-        declaredStringIndexType: Type;
-        declaredNumberIndexType: Type;
-    }
-    interface TypeReference extends ObjectType {
-        target: GenericType;
-        typeArguments: Type[];
-    }
-    interface GenericType extends InterfaceType, TypeReference {
-        instantiations: Map<TypeReference>;
-    }
-    interface TupleType extends ObjectType {
-        elementTypes: Type[];
-        baseArrayType: TypeReference;
-    }
-    interface UnionType extends Type {
-        types: Type[];
-        resolvedProperties: SymbolTable;
-    }
-    interface ResolvedType extends ObjectType, UnionType {
-        members: SymbolTable;
-        properties: Symbol[];
-        callSignatures: Signature[];
-        constructSignatures: Signature[];
-        stringIndexType: Type;
-        numberIndexType: Type;
-    }
-    interface TypeParameter extends Type {
-        constraint: Type;
-        target?: TypeParameter;
-        mapper?: TypeMapper;
-    }
-    const enum SignatureKind {
-        Call = 0,
-        Construct = 1,
-    }
-    interface Signature {
-        declaration: SignatureDeclaration;
-        typeParameters: TypeParameter[];
-        parameters: Symbol[];
-        resolvedReturnType: Type;
-        minArgumentCount: number;
-        hasRestParameter: boolean;
-        hasStringLiterals: boolean;
-        target?: Signature;
-        mapper?: TypeMapper;
-        unionSignatures?: Signature[];
-        erasedSignatureCache?: Signature;
-        isolatedSignatureType?: ObjectType;
-    }
-    const enum IndexKind {
-        String = 0,
-        Number = 1,
-    }
-    interface TypeMapper {
-        (t: Type): Type;
-    }
-    interface TypeInferences {
-        primary: Type[];
-        secondary: Type[];
-    }
-    interface InferenceContext {
-        typeParameters: TypeParameter[];
-        inferUnionTypes: boolean;
-        inferences: TypeInferences[];
-        inferredTypes: Type[];
-        failedTypeParameterIndex?: number;
-    }
-    interface DiagnosticMessage {
-        key: string;
-        category: DiagnosticCategory;
-        code: number;
-    }
-    interface DiagnosticMessageChain {
-        messageText: string;
-        category: DiagnosticCategory;
-        code: number;
-        next?: DiagnosticMessageChain;
-    }
-    interface Diagnostic {
-        file: SourceFile;
-        start: number;
-        length: number;
-        messageText: string | DiagnosticMessageChain;
-        category: DiagnosticCategory;
-        code: number;
-    }
-    enum DiagnosticCategory {
-        Warning = 0,
-        Error = 1,
-        Message = 2,
-    }
-    interface CompilerOptions {
-        allowNonTsExtensions?: boolean;
-        charset?: string;
-        codepage?: number;
-        declaration?: boolean;
-        diagnostics?: boolean;
-        emitBOM?: boolean;
-        help?: boolean;
-        listFiles?: boolean;
-        locale?: string;
-        mapRoot?: string;
-        module?: ModuleKind;
-        noEmit?: boolean;
-        noEmitOnError?: boolean;
-        noErrorTruncation?: boolean;
-        noImplicitAny?: boolean;
-        noLib?: boolean;
-        noLibCheck?: boolean;
-        noResolve?: boolean;
-        out?: string;
-        outDir?: string;
-        preserveConstEnums?: boolean;
-        project?: string;
-        removeComments?: boolean;
-        sourceMap?: boolean;
-        sourceRoot?: string;
-        suppressImplicitAnyIndexErrors?: boolean;
-        target?: ScriptTarget;
-        version?: boolean;
-        watch?: boolean;
-        stripInternal?: boolean;
-        [option: string]: string | number | boolean;
-    }
-    const enum ModuleKind {
-        None = 0,
-        CommonJS = 1,
-        AMD = 2,
-    }
-    interface LineAndCharacter {
-        line: number;
-        character: number;
-    }
-    const enum ScriptTarget {
-        ES3 = 0,
-        ES5 = 1,
-        ES6 = 2,
-        Latest = 2,
-    }
-    interface ParsedCommandLine {
-        options: CompilerOptions;
-        fileNames: string[];
-        errors: Diagnostic[];
-    }
-    interface CommandLineOption {
-        name: string;
-        type: string | Map<number>;
-        isFilePath?: boolean;
-        shortName?: string;
-        description?: DiagnosticMessage;
-        paramType?: DiagnosticMessage;
-        error?: DiagnosticMessage;
-        experimental?: boolean;
-    }
-    const enum CharacterCodes {
-        nullCharacter = 0,
-        maxAsciiCharacter = 127,
-        lineFeed = 10,
-        carriageReturn = 13,
-        lineSeparator = 8232,
-        paragraphSeparator = 8233,
-        nextLine = 133,
-        space = 32,
-        nonBreakingSpace = 160,
-        enQuad = 8192,
-        emQuad = 8193,
-        enSpace = 8194,
-        emSpace = 8195,
-        threePerEmSpace = 8196,
-        fourPerEmSpace = 8197,
-        sixPerEmSpace = 8198,
-        figureSpace = 8199,
-        punctuationSpace = 8200,
-        thinSpace = 8201,
-        hairSpace = 8202,
-        zeroWidthSpace = 8203,
-        narrowNoBreakSpace = 8239,
-        ideographicSpace = 12288,
-        mathematicalSpace = 8287,
-        ogham = 5760,
-        _ = 95,
-        $ = 36,
-        _0 = 48,
-        _1 = 49,
-        _2 = 50,
-        _3 = 51,
-        _4 = 52,
-        _5 = 53,
-        _6 = 54,
-        _7 = 55,
-        _8 = 56,
-        _9 = 57,
-        a = 97,
-        b = 98,
-        c = 99,
-        d = 100,
-        e = 101,
-        f = 102,
-        g = 103,
-        h = 104,
-        i = 105,
-        j = 106,
-        k = 107,
-        l = 108,
-        m = 109,
-        n = 110,
-        o = 111,
-        p = 112,
-        q = 113,
-        r = 114,
-        s = 115,
-        t = 116,
-        u = 117,
-        v = 118,
-        w = 119,
-        x = 120,
-        y = 121,
-        z = 122,
-        A = 65,
-        B = 66,
-        C = 67,
-        D = 68,
-        E = 69,
-        F = 70,
-        G = 71,
-        H = 72,
-        I = 73,
-        J = 74,
-        K = 75,
-        L = 76,
-        M = 77,
-        N = 78,
-        O = 79,
-        P = 80,
-        Q = 81,
-        R = 82,
-        S = 83,
-        T = 84,
-        U = 85,
-        V = 86,
-        W = 87,
-        X = 88,
-        Y = 89,
-        Z = 90,
-        ampersand = 38,
-        asterisk = 42,
-        at = 64,
-        backslash = 92,
-        backtick = 96,
-        bar = 124,
-        caret = 94,
-        closeBrace = 125,
-        closeBracket = 93,
-        closeParen = 41,
-        colon = 58,
-        comma = 44,
-        dot = 46,
-        doubleQuote = 34,
-        equals = 61,
-        exclamation = 33,
-        greaterThan = 62,
-        hash = 35,
-        lessThan = 60,
-        minus = 45,
-        openBrace = 123,
-        openBracket = 91,
-        openParen = 40,
-        percent = 37,
-        plus = 43,
-        question = 63,
-        semicolon = 59,
-        singleQuote = 39,
-        slash = 47,
-        tilde = 126,
-        backspace = 8,
-        formFeed = 12,
-        byteOrderMark = 65279,
-        tab = 9,
-        verticalTab = 11,
-    }
-    interface CancellationToken {
-        isCancellationRequested(): boolean;
-    }
-    interface CompilerHost {
-        getSourceFile(fileName: string, languageVersion: ScriptTarget, onError?: (message: string) => void): SourceFile;
-        getDefaultLibFileName(options: CompilerOptions): string;
-        getCancellationToken?(): CancellationToken;
-        writeFile: WriteFileCallback;
-        getCurrentDirectory(): string;
-        getCanonicalFileName(fileName: string): string;
-        useCaseSensitiveFileNames(): boolean;
-        getNewLine(): string;
-    }
-    interface TextSpan {
-        start: number;
-        length: number;
-    }
-    interface TextChangeRange {
-        span: TextSpan;
-        newLength: number;
-    }
-}
-declare module "typescript" {
-    interface ErrorCallback {
-        (message: DiagnosticMessage, length: number): void;
-    }
-    interface Scanner {
-        getStartPos(): number;
-        getToken(): SyntaxKind;
-        getTextPos(): number;
-        getTokenPos(): number;
-        getTokenText(): string;
-        getTokenValue(): string;
-        hasPrecedingLineBreak(): boolean;
-        isIdentifier(): boolean;
-        isReservedWord(): boolean;
-        isUnterminated(): boolean;
-        reScanGreaterToken(): SyntaxKind;
-        reScanSlashToken(): SyntaxKind;
-        reScanTemplateToken(): SyntaxKind;
-        scan(): SyntaxKind;
-        setText(text: string): void;
-        setTextPos(textPos: number): void;
-        lookAhead<T>(callback: () => T): T;
-        tryScan<T>(callback: () => T): T;
-    }
-    function tokenToString(t: SyntaxKind): string;
-    function computeLineStarts(text: string): number[];
-    function getPositionOfLineAndCharacter(sourceFile: SourceFile, line: number, character: number): number;
-    function computePositionOfLineAndCharacter(lineStarts: number[], line: number, character: number): number;
-    function getLineStarts(sourceFile: SourceFile): number[];
-    function computeLineAndCharacterOfPosition(lineStarts: number[], position: number): {
-        line: number;
-        character: number;
-    };
-    function getLineAndCharacterOfPosition(sourceFile: SourceFile, position: number): LineAndCharacter;
-    function isWhiteSpace(ch: number): boolean;
-    function isLineBreak(ch: number): boolean;
-    function isOctalDigit(ch: number): boolean;
-    function skipTrivia(text: string, pos: number, stopAfterLineBreak?: boolean): number;
-    function getLeadingCommentRanges(text: string, pos: number): CommentRange[];
-    function getTrailingCommentRanges(text: string, pos: number): CommentRange[];
-    function isIdentifierStart(ch: number, languageVersion: ScriptTarget): boolean;
-    function isIdentifierPart(ch: number, languageVersion: ScriptTarget): boolean;
-    function createScanner(languageVersion: ScriptTarget, skipTrivia: boolean, text?: string, onError?: ErrorCallback): Scanner;
-}
-declare module "typescript" {
-    function getNodeConstructor(kind: SyntaxKind): new () => Node;
-    function createNode(kind: SyntaxKind): Node;
-    function forEachChild<T>(node: Node, cbNode: (node: Node) => T, cbNodeArray?: (nodes: Node[]) => T): T;
-    function modifierToFlag(token: SyntaxKind): NodeFlags;
-    function updateSourceFile(sourceFile: SourceFile, newText: string, textChangeRange: TextChangeRange, aggressiveChecks?: boolean): SourceFile;
-    function isEvalOrArgumentsIdentifier(node: Node): boolean;
-    function createSourceFile(fileName: string, sourceText: string, languageVersion: ScriptTarget, setParentNodes?: boolean): SourceFile;
-    function isLeftHandSideExpression(expr: Expression): boolean;
-    function isAssignmentOperator(token: SyntaxKind): boolean;
-}
-declare module "typescript" {
-    function createTypeChecker(host: TypeCheckerHost, produceDiagnostics: boolean): TypeChecker;
-}
-declare module "typescript" {
-    function createCompilerHost(options: CompilerOptions): CompilerHost;
-    function getPreEmitDiagnostics(program: Program): Diagnostic[];
-    function flattenDiagnosticMessageText(messageText: string | DiagnosticMessageChain, newLine: string): string;
-    function createProgram(rootNames: string[], options: CompilerOptions, host?: CompilerHost): Program;
-}
-declare module "typescript" {
-    var servicesVersion: string;
-    interface Node {
-        getSourceFile(): SourceFile;
-        getChildCount(sourceFile?: SourceFile): number;
-        getChildAt(index: number, sourceFile?: SourceFile): Node;
-        getChildren(sourceFile?: SourceFile): Node[];
-        getStart(sourceFile?: SourceFile): number;
-        getFullStart(): number;
-        getEnd(): number;
-        getWidth(sourceFile?: SourceFile): number;
-        getFullWidth(): number;
-        getLeadingTriviaWidth(sourceFile?: SourceFile): number;
-        getFullText(sourceFile?: SourceFile): string;
-        getText(sourceFile?: SourceFile): string;
-        getFirstToken(sourceFile?: SourceFile): Node;
-        getLastToken(sourceFile?: SourceFile): Node;
-    }
-    interface Symbol {
-        getFlags(): SymbolFlags;
-        getName(): string;
-        getDeclarations(): Declaration[];
-        getDocumentationComment(): SymbolDisplayPart[];
-    }
-    interface Type {
-        getFlags(): TypeFlags;
-        getSymbol(): Symbol;
-        getProperties(): Symbol[];
-        getProperty(propertyName: string): Symbol;
-        getApparentProperties(): Symbol[];
-        getCallSignatures(): Signature[];
-        getConstructSignatures(): Signature[];
-        getStringIndexType(): Type;
-        getNumberIndexType(): Type;
-    }
-    interface Signature {
-        getDeclaration(): SignatureDeclaration;
-        getTypeParameters(): Type[];
-        getParameters(): Symbol[];
-        getReturnType(): Type;
-        getDocumentationComment(): SymbolDisplayPart[];
-    }
-    interface SourceFile {
-        version: string;
-        scriptSnapshot: IScriptSnapshot;
-        nameTable: Map<string>;
-        getNamedDeclarations(): Declaration[];
-        getLineAndCharacterOfPosition(pos: number): LineAndCharacter;
-        getLineStarts(): number[];
-        getPositionOfLineAndCharacter(line: number, character: number): number;
-        update(newText: string, textChangeRange: TextChangeRange): SourceFile;
-    }
-    /**
-     * Represents an immutable snapshot of a script at a specified time.Once acquired, the
-     * snapshot is observably immutable. i.e. the same calls with the same parameters will return
-     * the same values.
-     */
-    interface IScriptSnapshot {
-        /** Gets a portion of the script snapshot specified by [start, end). */
-        getText(start: number, end: number): string;
-        /** Gets the length of this script snapshot. */
-        getLength(): number;
-        /**
-         * Gets the TextChangeRange that describe how the text changed between this text and
-         * an older version.  This information is used by the incremental parser to determine
-         * what sections of the script need to be re-parsed.  'undefined' can be returned if the
-         * change range cannot be determined.  However, in that case, incremental parsing will
-         * not happen and the entire document will be re - parsed.
-         */
-        getChangeRange(oldSnapshot: IScriptSnapshot): TextChangeRange;
-    }
-    module ScriptSnapshot {
-        function fromString(text: string): IScriptSnapshot;
-    }
-    interface PreProcessedFileInfo {
-        referencedFiles: FileReference[];
-        importedFiles: FileReference[];
-        isLibFile: boolean;
-    }
-    interface LanguageServiceHost {
-        getCompilationSettings(): CompilerOptions;
-        getNewLine?(): string;
-        getScriptFileNames(): string[];
-        getScriptVersion(fileName: string): string;
-        getScriptSnapshot(fileName: string): IScriptSnapshot;
-        getLocalizedDiagnosticMessages?(): any;
-        getCancellationToken?(): CancellationToken;
-        getCurrentDirectory(): string;
-        getDefaultLibFileName(options: CompilerOptions): string;
-        log?(s: string): void;
-        trace?(s: string): void;
-        error?(s: string): void;
-    }
-    interface LanguageService {
-        cleanupSemanticCache(): void;
-        getSyntacticDiagnostics(fileName: string): Diagnostic[];
-        getSemanticDiagnostics(fileName: string): Diagnostic[];
-        getCompilerOptionsDiagnostics(): Diagnostic[];
-        getSyntacticClassifications(fileName: string, span: TextSpan): ClassifiedSpan[];
-        getSemanticClassifications(fileName: string, span: TextSpan): ClassifiedSpan[];
-        getCompletionsAtPosition(fileName: string, position: number): CompletionInfo;
-        getCompletionEntryDetails(fileName: string, position: number, entryName: string): CompletionEntryDetails;
-        getQuickInfoAtPosition(fileName: string, position: number): QuickInfo;
-        getNameOrDottedNameSpan(fileName: string, startPos: number, endPos: number): TextSpan;
-        getBreakpointStatementAtPosition(fileName: string, position: number): TextSpan;
-        getSignatureHelpItems(fileName: string, position: number): SignatureHelpItems;
-        getRenameInfo(fileName: string, position: number): RenameInfo;
-        findRenameLocations(fileName: string, position: number, findInStrings: boolean, findInComments: boolean): RenameLocation[];
-        getDefinitionAtPosition(fileName: string, position: number): DefinitionInfo[];
-        getReferencesAtPosition(fileName: string, position: number): ReferenceEntry[];
-        getOccurrencesAtPosition(fileName: string, position: number): ReferenceEntry[];
-        getNavigateToItems(searchValue: string, maxResultCount?: number): NavigateToItem[];
-        getNavigationBarItems(fileName: string): NavigationBarItem[];
-        getOutliningSpans(fileName: string): OutliningSpan[];
-        getTodoComments(fileName: string, descriptors: TodoCommentDescriptor[]): TodoComment[];
-        getBraceMatchingAtPosition(fileName: string, position: number): TextSpan[];
-        getIndentationAtPosition(fileName: string, position: number, options: EditorOptions): number;
-        getFormattingEditsForRange(fileName: string, start: number, end: number, options: FormatCodeOptions): TextChange[];
-        getFormattingEditsForDocument(fileName: string, options: FormatCodeOptions): TextChange[];
-        getFormattingEditsAfterKeystroke(fileName: string, position: number, key: string, options: FormatCodeOptions): TextChange[];
-        getEmitOutput(fileName: string): EmitOutput;
-        getProgram(): Program;
-        getSourceFile(fileName: string): SourceFile;
-        dispose(): void;
-    }
-    interface ClassifiedSpan {
-        textSpan: TextSpan;
-        classificationType: string;
-    }
-    interface NavigationBarItem {
-        text: string;
-        kind: string;
-        kindModifiers: string;
-        spans: TextSpan[];
-        childItems: NavigationBarItem[];
-        indent: number;
-        bolded: boolean;
-        grayed: boolean;
-    }
-    interface TodoCommentDescriptor {
-        text: string;
-        priority: number;
-    }
-    interface TodoComment {
-        descriptor: TodoCommentDescriptor;
-        message: string;
-        position: number;
-    }
-    class TextChange {
-        span: TextSpan;
-        newText: string;
-    }
-    interface RenameLocation {
-        textSpan: TextSpan;
-        fileName: string;
-    }
-    interface ReferenceEntry {
-        textSpan: TextSpan;
-        fileName: string;
-        isWriteAccess: boolean;
-    }
-    interface NavigateToItem {
-        name: string;
-        kind: string;
-        kindModifiers: string;
-        matchKind: string;
-        fileName: string;
-        textSpan: TextSpan;
-        containerName: string;
-        containerKind: string;
-    }
-    interface EditorOptions {
-        IndentSize: number;
-        TabSize: number;
-        NewLineCharacter: string;
-        ConvertTabsToSpaces: boolean;
-    }
-    interface FormatCodeOptions extends EditorOptions {
-        InsertSpaceAfterCommaDelimiter: boolean;
-        InsertSpaceAfterSemicolonInForStatements: boolean;
-        InsertSpaceBeforeAndAfterBinaryOperators: boolean;
-        InsertSpaceAfterKeywordsInControlFlowStatements: boolean;
-        InsertSpaceAfterFunctionKeywordForAnonymousFunctions: boolean;
-        InsertSpaceAfterOpeningAndBeforeClosingNonemptyParenthesis: boolean;
-        PlaceOpenBraceOnNewLineForFunctions: boolean;
-        PlaceOpenBraceOnNewLineForControlBlocks: boolean;
-        [s: string]: boolean | number | string;
-    }
-    interface DefinitionInfo {
-        fileName: string;
-        textSpan: TextSpan;
-        kind: string;
-        name: string;
-        containerKind: string;
-        containerName: string;
-    }
-    enum SymbolDisplayPartKind {
-        aliasName = 0,
-        className = 1,
-        enumName = 2,
-        fieldName = 3,
-        interfaceName = 4,
-        keyword = 5,
-        lineBreak = 6,
-        numericLiteral = 7,
-        stringLiteral = 8,
-        localName = 9,
-        methodName = 10,
-        moduleName = 11,
-        operator = 12,
-        parameterName = 13,
-        propertyName = 14,
-        punctuation = 15,
-        space = 16,
-        text = 17,
-        typeParameterName = 18,
-        enumMemberName = 19,
-        functionName = 20,
-        regularExpressionLiteral = 21,
-    }
-    interface SymbolDisplayPart {
-        text: string;
-        kind: string;
-    }
-    interface QuickInfo {
-        kind: string;
-        kindModifiers: string;
-        textSpan: TextSpan;
-        displayParts: SymbolDisplayPart[];
-        documentation: SymbolDisplayPart[];
-    }
-    interface RenameInfo {
-        canRename: boolean;
-        localizedErrorMessage: string;
-        displayName: string;
-        fullDisplayName: string;
-        kind: string;
-        kindModifiers: string;
-        triggerSpan: TextSpan;
-    }
-    interface SignatureHelpParameter {
-        name: string;
-        documentation: SymbolDisplayPart[];
-        displayParts: SymbolDisplayPart[];
-        isOptional: boolean;
-    }
-    /**
-     * Represents a single signature to show in signature help.
-     * The id is used for subsequent calls into the language service to ask questions about the
-     * signature help item in the context of any documents that have been updated.  i.e. after
-     * an edit has happened, while signature help is still active, the host can ask important
-     * questions like 'what parameter is the user currently contained within?'.
-     */
-    interface SignatureHelpItem {
-        isVariadic: boolean;
-        prefixDisplayParts: SymbolDisplayPart[];
-        suffixDisplayParts: SymbolDisplayPart[];
-        separatorDisplayParts: SymbolDisplayPart[];
-        parameters: SignatureHelpParameter[];
-        documentation: SymbolDisplayPart[];
-    }
-    /**
-     * Represents a set of signature help items, and the preferred item that should be selected.
-     */
-    interface SignatureHelpItems {
-        items: SignatureHelpItem[];
-        applicableSpan: TextSpan;
-        selectedItemIndex: number;
-        argumentIndex: number;
-        argumentCount: number;
-    }
-    interface CompletionInfo {
-        isMemberCompletion: boolean;
-        isNewIdentifierLocation: boolean;
-        entries: CompletionEntry[];
-    }
-    interface CompletionEntry {
-        name: string;
-        kind: string;
-        kindModifiers: string;
-    }
-    interface CompletionEntryDetails {
-        name: string;
-        kind: string;
-        kindModifiers: string;
-        displayParts: SymbolDisplayPart[];
-        documentation: SymbolDisplayPart[];
-    }
-    interface OutliningSpan {
-        /** The span of the document to actually collapse. */
-        textSpan: TextSpan;
-        /** The span of the document to display when the user hovers over the collapsed span. */
-        hintSpan: TextSpan;
-        /** The text to display in the editor for the collapsed region. */
-        bannerText: string;
-        /**
-          * Whether or not this region should be automatically collapsed when
-          * the 'Collapse to Definitions' command is invoked.
-          */
-        autoCollapse: boolean;
-    }
-    interface EmitOutput {
-        outputFiles: OutputFile[];
-        emitSkipped: boolean;
-    }
-    const enum OutputFileType {
-        JavaScript = 0,
-        SourceMap = 1,
-        Declaration = 2,
-    }
-    interface OutputFile {
-        name: string;
-        writeByteOrderMark: boolean;
-        text: string;
-    }
-    const enum EndOfLineState {
-        Start = 0,
-        InMultiLineCommentTrivia = 1,
-        InSingleQuoteStringLiteral = 2,
-        InDoubleQuoteStringLiteral = 3,
-        InTemplateHeadOrNoSubstitutionTemplate = 4,
-        InTemplateMiddleOrTail = 5,
-        InTemplateSubstitutionPosition = 6,
-    }
-    enum TokenClass {
-        Punctuation = 0,
-        Keyword = 1,
-        Operator = 2,
-        Comment = 3,
-        Whitespace = 4,
-        Identifier = 5,
-        NumberLiteral = 6,
-        StringLiteral = 7,
-        RegExpLiteral = 8,
-    }
-    interface ClassificationResult {
-        finalLexState: EndOfLineState;
-        entries: ClassificationInfo[];
-    }
-    interface ClassificationInfo {
-        length: number;
-        classification: TokenClass;
-    }
-    interface Classifier {
-        /**
-         * Gives lexical classifications of tokens on a line without any syntactic context.
-         * For instance, a token consisting of the text 'string' can be either an identifier
-         * named 'string' or the keyword 'string', however, because this classifier is not aware,
-         * it relies on certain heuristics to give acceptable results. For classifications where
-         * speed trumps accuracy, this function is preferable; however, for true accuracy, the
-         * syntactic classifier is ideal. In fact, in certain editing scenarios, combining the
-         * lexical, syntactic, and semantic classifiers may issue the best user experience.
-         *
-         * @param text                      The text of a line to classify.
-         * @param lexState                  The state of the lexical classifier at the end of the previous line.
-         * @param syntacticClassifierAbsent Whether the client is *not* using a syntactic classifier.
-         *                                  If there is no syntactic classifier (syntacticClassifierAbsent=true),
-         *                                  certain heuristics may be used in its place; however, if there is a
-         *                                  syntactic classifier (syntacticClassifierAbsent=false), certain
-         *                                  classifications which may be incorrectly categorized will be given
-         *                                  back as Identifiers in order to allow the syntactic classifier to
-         *                                  subsume the classification.
-         */
-        getClassificationsForLine(text: string, lexState: EndOfLineState, syntacticClassifierAbsent: boolean): ClassificationResult;
-    }
-    /**
-      * The document registry represents a store of SourceFile objects that can be shared between
-      * multiple LanguageService instances. A LanguageService instance holds on the SourceFile (AST)
-      * of files in the context.
-      * SourceFile objects account for most of the memory usage by the language service. Sharing
-      * the same DocumentRegistry instance between different instances of LanguageService allow
-      * for more efficient memory utilization since all projects will share at least the library
-      * file (lib.d.ts).
-      *
-      * A more advanced use of the document registry is to serialize sourceFile objects to disk
-      * and re-hydrate them when needed.
-      *
-      * To create a default DocumentRegistry, use createDocumentRegistry to create one, and pass it
-      * to all subsequent createLanguageService calls.
-      */
-    interface DocumentRegistry {
-        /**
-          * Request a stored SourceFile with a given fileName and compilationSettings.
-          * The first call to acquire will call createLanguageServiceSourceFile to generate
-          * the SourceFile if was not found in the registry.
-          *
-          * @param fileName The name of the file requested
-          * @param compilationSettings Some compilation settings like target affects the
-          * shape of a the resulting SourceFile. This allows the DocumentRegistry to store
-          * multiple copies of the same file for different compilation settings.
-          * @parm scriptSnapshot Text of the file. Only used if the file was not found
-          * in the registry and a new one was created.
-          * @parm version Current version of the file. Only used if the file was not found
-          * in the registry and a new one was created.
-          */
-        acquireDocument(fileName: string, compilationSettings: CompilerOptions, scriptSnapshot: IScriptSnapshot, version: string): SourceFile;
-        /**
-          * Request an updated version of an already existing SourceFile with a given fileName
-          * and compilationSettings. The update will intern call updateLanguageServiceSourceFile
-          * to get an updated SourceFile.
-          *
-          * Note: It is not allowed to call update on a SourceFile that was not acquired from this
-          * registry originally.
-          *
-          * @param sourceFile The original sourceFile object to update
-          * @param fileName The name of the file requested
-          * @param compilationSettings Some compilation settings like target affects the
-          * shape of a the resulting SourceFile. This allows the DocumentRegistry to store
-          * multiple copies of the same file for different compilation settings.
-          * @parm scriptSnapshot Text of the file. Only used if the file was not found
-          * in the registry and a new one was created.
-          * @parm version Current version of the file. Only used if the file was not found
-          * in the registry and a new one was created.
-          * @parm textChangeRange Change ranges since the last snapshot. Only used if the file
-          * was not found in the registry and a new one was created.
-          */
-        updateDocument(sourceFile: SourceFile, fileName: string, compilationSettings: CompilerOptions, scriptSnapshot: IScriptSnapshot, version: string, textChangeRange: TextChangeRange): SourceFile;
-        /**
-          * Informs the DocumentRegistry that a file is not needed any longer.
-          *
-          * Note: It is not allowed to call release on a SourceFile that was not acquired from
-          * this registry originally.
-          *
-          * @param fileName The name of the file to be released
-          * @param compilationSettings The compilation settings used to acquire the file
-          */
-        releaseDocument(fileName: string, compilationSettings: CompilerOptions): void;
-    }
-    class ScriptElementKind {
-        static unknown: string;
-        static keyword: string;
-        static scriptElement: string;
-        static moduleElement: string;
-        static classElement: string;
-        static interfaceElement: string;
-        static typeElement: string;
-        static enumElement: string;
-        static variableElement: string;
-        static localVariableElement: string;
-        static functionElement: string;
-        static localFunctionElement: string;
-        static memberFunctionElement: string;
-        static memberGetAccessorElement: string;
-        static memberSetAccessorElement: string;
-        static memberVariableElement: string;
-        static constructorImplementationElement: string;
-        static callSignatureElement: string;
-        static indexSignatureElement: string;
-        static constructSignatureElement: string;
-        static parameterElement: string;
-        static typeParameterElement: string;
-        static primitiveType: string;
-        static label: string;
-        static alias: string;
-        static constElement: string;
-        static letElement: string;
-    }
-    class ScriptElementKindModifier {
-        static none: string;
-        static publicMemberModifier: string;
-        static privateMemberModifier: string;
-        static protectedMemberModifier: string;
-        static exportedModifier: string;
-        static ambientModifier: string;
-        static staticModifier: string;
-    }
-    class ClassificationTypeNames {
-        static comment: string;
-        static identifier: string;
-        static keyword: string;
-        static numericLiteral: string;
-        static operator: string;
-        static stringLiteral: string;
-        static whiteSpace: string;
-        static text: string;
-        static punctuation: string;
-        static className: string;
-        static enumName: string;
-        static interfaceName: string;
-        static moduleName: string;
-        static typeParameterName: string;
-        static typeAlias: string;
-    }
-    interface DisplayPartsSymbolWriter extends SymbolWriter {
-        displayParts(): SymbolDisplayPart[];
-    }
-    function displayPartsToString(displayParts: SymbolDisplayPart[]): string;
-    function getDefaultCompilerOptions(): CompilerOptions;
-    class OperationCanceledException {
-    }
-    class CancellationTokenObject {
-        private cancellationToken;
-        static None: CancellationTokenObject;
-        constructor(cancellationToken: CancellationToken);
-        isCancellationRequested(): boolean;
-        throwIfCancellationRequested(): void;
-    }
-    function createLanguageServiceSourceFile(fileName: string, scriptSnapshot: IScriptSnapshot, scriptTarget: ScriptTarget, version: string, setNodeParents: boolean): SourceFile;
-    var disableIncrementalParsing: boolean;
-    function updateLanguageServiceSourceFile(sourceFile: SourceFile, scriptSnapshot: IScriptSnapshot, version: string, textChangeRange: TextChangeRange, aggressiveChecks?: boolean): SourceFile;
-    function createDocumentRegistry(): DocumentRegistry;
-    function preProcessFile(sourceText: string, readImportFiles?: boolean): PreProcessedFileInfo;
-    function createLanguageService(host: LanguageServiceHost, documentRegistry?: DocumentRegistry): LanguageService;
-    function createClassifier(): Classifier;
-    /**
-      * Get the path of the default library file (lib.d.ts) as distributed with the typescript
-      * node package.
-      * The functionality is not supported if the ts module is consumed outside of a node module.
-      */
-    function getDefaultLibFilePath(options: CompilerOptions): string;
-}
-
-
-//// [APISample_compile.js]
-/*
- * Note: This test is a public API sample. The sample sources can be found
-         at: https://github.com/Microsoft/TypeScript/wiki/Using-the-Compiler-API#a-minimal-compiler
- *       Please log a "breaking change" issue for any API breaking change affecting this issue
- */
-var ts = require("typescript");
-function compile(fileNames, options) {
-    var program = ts.createProgram(fileNames, options);
-    var emitResult = program.emit();
-    var allDiagnostics = ts.getPreEmitDiagnostics(program).concat(emitResult.diagnostics);
-    allDiagnostics.forEach(function (diagnostic) {
-        var lineChar = diagnostic.file.getLineAndCharacterOfPosition(diagnostic.start);
-        console.log(diagnostic.file.fileName + " (" + (lineChar.line + 1) + "," + (lineChar.character + 1) + "): " + ts.flattenDiagnosticMessageText(diagnostic.messageText, os.EOL));
-    });
-    var exitCode = emitResult.emitSkipped ? 1 : 0;
-    console.log("Process exiting with code '" + exitCode + "'.");
-    process.exit(exitCode);
-}
-exports.compile = compile;
-compile(process.argv.slice(2), {
-    noEmitOnError: true, noImplicitAny: true,
-    target: 1 /* ES5 */, module: 1 /* CommonJS */
-});
+});
+//// [typescript.d.ts]
+/*! *****************************************************************************
+Copyright (c) Microsoft Corporation. All rights reserved. 
+Licensed under the Apache License, Version 2.0 (the "License"); you may not use
+this file except in compliance with the License. You may obtain a copy of the
+License at http://www.apache.org/licenses/LICENSE-2.0  
+ 
+THIS CODE IS PROVIDED ON AN *AS IS* BASIS, WITHOUT WARRANTIES OR CONDITIONS OF ANY
+KIND, EITHER EXPRESS OR IMPLIED, INCLUDING WITHOUT LIMITATION ANY IMPLIED
+WARRANTIES OR CONDITIONS OF TITLE, FITNESS FOR A PARTICULAR PURPOSE, 
+MERCHANTABLITY OR NON-INFRINGEMENT. 
+ 
+See the Apache Version 2.0 License for specific language governing permissions
+and limitations under the License.
+***************************************************************************** */
+
+declare module "typescript" {
+    interface Map<T> {
+        [index: string]: T;
+    }
+    interface TextRange {
+        pos: number;
+        end: number;
+    }
+    const enum SyntaxKind {
+        Unknown = 0,
+        EndOfFileToken = 1,
+        SingleLineCommentTrivia = 2,
+        MultiLineCommentTrivia = 3,
+        NewLineTrivia = 4,
+        WhitespaceTrivia = 5,
+        ConflictMarkerTrivia = 6,
+        NumericLiteral = 7,
+        StringLiteral = 8,
+        RegularExpressionLiteral = 9,
+        NoSubstitutionTemplateLiteral = 10,
+        TemplateHead = 11,
+        TemplateMiddle = 12,
+        TemplateTail = 13,
+        OpenBraceToken = 14,
+        CloseBraceToken = 15,
+        OpenParenToken = 16,
+        CloseParenToken = 17,
+        OpenBracketToken = 18,
+        CloseBracketToken = 19,
+        DotToken = 20,
+        DotDotDotToken = 21,
+        SemicolonToken = 22,
+        CommaToken = 23,
+        LessThanToken = 24,
+        GreaterThanToken = 25,
+        LessThanEqualsToken = 26,
+        GreaterThanEqualsToken = 27,
+        EqualsEqualsToken = 28,
+        ExclamationEqualsToken = 29,
+        EqualsEqualsEqualsToken = 30,
+        ExclamationEqualsEqualsToken = 31,
+        EqualsGreaterThanToken = 32,
+        PlusToken = 33,
+        MinusToken = 34,
+        AsteriskToken = 35,
+        SlashToken = 36,
+        PercentToken = 37,
+        PlusPlusToken = 38,
+        MinusMinusToken = 39,
+        LessThanLessThanToken = 40,
+        GreaterThanGreaterThanToken = 41,
+        GreaterThanGreaterThanGreaterThanToken = 42,
+        AmpersandToken = 43,
+        BarToken = 44,
+        CaretToken = 45,
+        ExclamationToken = 46,
+        TildeToken = 47,
+        AmpersandAmpersandToken = 48,
+        BarBarToken = 49,
+        QuestionToken = 50,
+        ColonToken = 51,
+        EqualsToken = 52,
+        PlusEqualsToken = 53,
+        MinusEqualsToken = 54,
+        AsteriskEqualsToken = 55,
+        SlashEqualsToken = 56,
+        PercentEqualsToken = 57,
+        LessThanLessThanEqualsToken = 58,
+        GreaterThanGreaterThanEqualsToken = 59,
+        GreaterThanGreaterThanGreaterThanEqualsToken = 60,
+        AmpersandEqualsToken = 61,
+        BarEqualsToken = 62,
+        CaretEqualsToken = 63,
+        Identifier = 64,
+        BreakKeyword = 65,
+        CaseKeyword = 66,
+        CatchKeyword = 67,
+        ClassKeyword = 68,
+        ConstKeyword = 69,
+        ContinueKeyword = 70,
+        DebuggerKeyword = 71,
+        DefaultKeyword = 72,
+        DeleteKeyword = 73,
+        DoKeyword = 74,
+        ElseKeyword = 75,
+        EnumKeyword = 76,
+        ExportKeyword = 77,
+        ExtendsKeyword = 78,
+        FalseKeyword = 79,
+        FinallyKeyword = 80,
+        ForKeyword = 81,
+        FunctionKeyword = 82,
+        IfKeyword = 83,
+        ImportKeyword = 84,
+        InKeyword = 85,
+        InstanceOfKeyword = 86,
+        NewKeyword = 87,
+        NullKeyword = 88,
+        ReturnKeyword = 89,
+        SuperKeyword = 90,
+        SwitchKeyword = 91,
+        ThisKeyword = 92,
+        ThrowKeyword = 93,
+        TrueKeyword = 94,
+        TryKeyword = 95,
+        TypeOfKeyword = 96,
+        VarKeyword = 97,
+        VoidKeyword = 98,
+        WhileKeyword = 99,
+        WithKeyword = 100,
+        AsKeyword = 101,
+        FromKeyword = 102,
+        ImplementsKeyword = 103,
+        InterfaceKeyword = 104,
+        LetKeyword = 105,
+        PackageKeyword = 106,
+        PrivateKeyword = 107,
+        ProtectedKeyword = 108,
+        PublicKeyword = 109,
+        StaticKeyword = 110,
+        YieldKeyword = 111,
+        AnyKeyword = 112,
+        BooleanKeyword = 113,
+        ConstructorKeyword = 114,
+        DeclareKeyword = 115,
+        GetKeyword = 116,
+        ModuleKeyword = 117,
+        RequireKeyword = 118,
+        NumberKeyword = 119,
+        SetKeyword = 120,
+        StringKeyword = 121,
+        SymbolKeyword = 122,
+        TypeKeyword = 123,
+        OfKeyword = 124,
+        QualifiedName = 125,
+        ComputedPropertyName = 126,
+        TypeParameter = 127,
+        Parameter = 128,
+        PropertySignature = 129,
+        PropertyDeclaration = 130,
+        MethodSignature = 131,
+        MethodDeclaration = 132,
+        Constructor = 133,
+        GetAccessor = 134,
+        SetAccessor = 135,
+        CallSignature = 136,
+        ConstructSignature = 137,
+        IndexSignature = 138,
+        TypeReference = 139,
+        FunctionType = 140,
+        ConstructorType = 141,
+        TypeQuery = 142,
+        TypeLiteral = 143,
+        ArrayType = 144,
+        TupleType = 145,
+        UnionType = 146,
+        ParenthesizedType = 147,
+        ObjectBindingPattern = 148,
+        ArrayBindingPattern = 149,
+        BindingElement = 150,
+        ArrayLiteralExpression = 151,
+        ObjectLiteralExpression = 152,
+        PropertyAccessExpression = 153,
+        ElementAccessExpression = 154,
+        CallExpression = 155,
+        NewExpression = 156,
+        TaggedTemplateExpression = 157,
+        TypeAssertionExpression = 158,
+        ParenthesizedExpression = 159,
+        FunctionExpression = 160,
+        ArrowFunction = 161,
+        DeleteExpression = 162,
+        TypeOfExpression = 163,
+        VoidExpression = 164,
+        PrefixUnaryExpression = 165,
+        PostfixUnaryExpression = 166,
+        BinaryExpression = 167,
+        ConditionalExpression = 168,
+        TemplateExpression = 169,
+        YieldExpression = 170,
+        SpreadElementExpression = 171,
+        OmittedExpression = 172,
+        TemplateSpan = 173,
+        Block = 174,
+        VariableStatement = 175,
+        EmptyStatement = 176,
+        ExpressionStatement = 177,
+        IfStatement = 178,
+        DoStatement = 179,
+        WhileStatement = 180,
+        ForStatement = 181,
+        ForInStatement = 182,
+        ForOfStatement = 183,
+        ContinueStatement = 184,
+        BreakStatement = 185,
+        ReturnStatement = 186,
+        WithStatement = 187,
+        SwitchStatement = 188,
+        LabeledStatement = 189,
+        ThrowStatement = 190,
+        TryStatement = 191,
+        DebuggerStatement = 192,
+        VariableDeclaration = 193,
+        VariableDeclarationList = 194,
+        FunctionDeclaration = 195,
+        ClassDeclaration = 196,
+        InterfaceDeclaration = 197,
+        TypeAliasDeclaration = 198,
+        EnumDeclaration = 199,
+        ModuleDeclaration = 200,
+        ModuleBlock = 201,
+        ImportEqualsDeclaration = 202,
+        ImportDeclaration = 203,
+        ImportClause = 204,
+        NamespaceImport = 205,
+        NamedImports = 206,
+        ImportSpecifier = 207,
+        ExportAssignment = 208,
+        ExportDeclaration = 209,
+        NamedExports = 210,
+        ExportSpecifier = 211,
+        ExternalModuleReference = 212,
+        CaseClause = 213,
+        DefaultClause = 214,
+        HeritageClause = 215,
+        CatchClause = 216,
+        PropertyAssignment = 217,
+        ShorthandPropertyAssignment = 218,
+        EnumMember = 219,
+        SourceFile = 220,
+        SyntaxList = 221,
+        Count = 222,
+        FirstAssignment = 52,
+        LastAssignment = 63,
+        FirstReservedWord = 65,
+        LastReservedWord = 100,
+        FirstKeyword = 65,
+        LastKeyword = 124,
+        FirstFutureReservedWord = 103,
+        LastFutureReservedWord = 111,
+        FirstTypeNode = 139,
+        LastTypeNode = 147,
+        FirstPunctuation = 14,
+        LastPunctuation = 63,
+        FirstToken = 0,
+        LastToken = 124,
+        FirstTriviaToken = 2,
+        LastTriviaToken = 6,
+        FirstLiteralToken = 7,
+        LastLiteralToken = 10,
+        FirstTemplateToken = 10,
+        LastTemplateToken = 13,
+        FirstBinaryOperator = 24,
+        LastBinaryOperator = 63,
+        FirstNode = 125,
+    }
+    const enum NodeFlags {
+        Export = 1,
+        Ambient = 2,
+        Public = 16,
+        Private = 32,
+        Protected = 64,
+        Static = 128,
+        MultiLine = 256,
+        Synthetic = 512,
+        DeclarationFile = 1024,
+        Let = 2048,
+        Const = 4096,
+        OctalLiteral = 8192,
+        Modifier = 243,
+        AccessibilityModifier = 112,
+        BlockScoped = 6144,
+    }
+    const enum ParserContextFlags {
+        StrictMode = 1,
+        DisallowIn = 2,
+        Yield = 4,
+        GeneratorParameter = 8,
+        ThisNodeHasError = 16,
+        ParserGeneratedFlags = 31,
+        ThisNodeOrAnySubNodesHasError = 32,
+        HasAggregatedChildData = 64,
+    }
+    const enum RelationComparisonResult {
+        Succeeded = 1,
+        Failed = 2,
+        FailedAndReported = 3,
+    }
+    interface Node extends TextRange {
+        kind: SyntaxKind;
+        flags: NodeFlags;
+        parserContextFlags?: ParserContextFlags;
+        modifiers?: ModifiersArray;
+        id?: number;
+        parent?: Node;
+        symbol?: Symbol;
+        locals?: SymbolTable;
+        nextContainer?: Node;
+        localSymbol?: Symbol;
+    }
+    interface NodeArray<T> extends Array<T>, TextRange {
+        hasTrailingComma?: boolean;
+    }
+    interface ModifiersArray extends NodeArray<Node> {
+        flags: number;
+    }
+    interface Identifier extends PrimaryExpression {
+        text: string;
+    }
+    interface QualifiedName extends Node {
+        left: EntityName;
+        right: Identifier;
+    }
+    type EntityName = Identifier | QualifiedName;
+    type DeclarationName = Identifier | LiteralExpression | ComputedPropertyName | BindingPattern;
+    interface Declaration extends Node {
+        _declarationBrand: any;
+        name?: DeclarationName;
+    }
+    interface ComputedPropertyName extends Node {
+        expression: Expression;
+    }
+    interface TypeParameterDeclaration extends Declaration {
+        name: Identifier;
+        constraint?: TypeNode;
+        expression?: Expression;
+    }
+    interface SignatureDeclaration extends Declaration {
+        typeParameters?: NodeArray<TypeParameterDeclaration>;
+        parameters: NodeArray<ParameterDeclaration>;
+        type?: TypeNode;
+    }
+    interface VariableDeclaration extends Declaration {
+        parent?: VariableDeclarationList;
+        name: Identifier | BindingPattern;
+        type?: TypeNode;
+        initializer?: Expression;
+    }
+    interface VariableDeclarationList extends Node {
+        declarations: NodeArray<VariableDeclaration>;
+    }
+    interface ParameterDeclaration extends Declaration {
+        dotDotDotToken?: Node;
+        name: Identifier | BindingPattern;
+        questionToken?: Node;
+        type?: TypeNode;
+        initializer?: Expression;
+    }
+    interface BindingElement extends Declaration {
+        propertyName?: Identifier;
+        dotDotDotToken?: Node;
+        name: Identifier | BindingPattern;
+        initializer?: Expression;
+    }
+    interface PropertyDeclaration extends Declaration, ClassElement {
+        name: DeclarationName;
+        questionToken?: Node;
+        type?: TypeNode;
+        initializer?: Expression;
+    }
+    interface ObjectLiteralElement extends Declaration {
+        _objectLiteralBrandBrand: any;
+    }
+    interface PropertyAssignment extends ObjectLiteralElement {
+        _propertyAssignmentBrand: any;
+        name: DeclarationName;
+        questionToken?: Node;
+        initializer: Expression;
+    }
+    interface ShorthandPropertyAssignment extends ObjectLiteralElement {
+        name: Identifier;
+        questionToken?: Node;
+    }
+    interface VariableLikeDeclaration extends Declaration {
+        propertyName?: Identifier;
+        dotDotDotToken?: Node;
+        name: DeclarationName;
+        questionToken?: Node;
+        type?: TypeNode;
+        initializer?: Expression;
+    }
+    interface BindingPattern extends Node {
+        elements: NodeArray<BindingElement>;
+    }
+    /**
+     * Several node kinds share function-like features such as a signature,
+     * a name, and a body. These nodes should extend FunctionLikeDeclaration.
+     * Examples:
+     *  FunctionDeclaration
+     *  MethodDeclaration
+     *  AccessorDeclaration
+     */
+    interface FunctionLikeDeclaration extends SignatureDeclaration {
+        _functionLikeDeclarationBrand: any;
+        asteriskToken?: Node;
+        questionToken?: Node;
+        body?: Block | Expression;
+    }
+    interface FunctionDeclaration extends FunctionLikeDeclaration, Statement {
+        name: Identifier;
+        body?: Block;
+    }
+    interface MethodDeclaration extends FunctionLikeDeclaration, ClassElement, ObjectLiteralElement {
+        body?: Block;
+    }
+    interface ConstructorDeclaration extends FunctionLikeDeclaration, ClassElement {
+        body?: Block;
+    }
+    interface AccessorDeclaration extends FunctionLikeDeclaration, ClassElement, ObjectLiteralElement {
+        _accessorDeclarationBrand: any;
+        body: Block;
+    }
+    interface IndexSignatureDeclaration extends SignatureDeclaration, ClassElement {
+        _indexSignatureDeclarationBrand: any;
+    }
+    interface TypeNode extends Node {
+        _typeNodeBrand: any;
+    }
+    interface FunctionOrConstructorTypeNode extends TypeNode, SignatureDeclaration {
+        _functionOrConstructorTypeNodeBrand: any;
+    }
+    interface TypeReferenceNode extends TypeNode {
+        typeName: EntityName;
+        typeArguments?: NodeArray<TypeNode>;
+    }
+    interface TypeQueryNode extends TypeNode {
+        exprName: EntityName;
+    }
+    interface TypeLiteralNode extends TypeNode, Declaration {
+        members: NodeArray<Node>;
+    }
+    interface ArrayTypeNode extends TypeNode {
+        elementType: TypeNode;
+    }
+    interface TupleTypeNode extends TypeNode {
+        elementTypes: NodeArray<TypeNode>;
+    }
+    interface UnionTypeNode extends TypeNode {
+        types: NodeArray<TypeNode>;
+    }
+    interface ParenthesizedTypeNode extends TypeNode {
+        type: TypeNode;
+    }
+    interface StringLiteralTypeNode extends LiteralExpression, TypeNode {
+    }
+    interface Expression extends Node {
+        _expressionBrand: any;
+        contextualType?: Type;
+    }
+    interface UnaryExpression extends Expression {
+        _unaryExpressionBrand: any;
+    }
+    interface PrefixUnaryExpression extends UnaryExpression {
+        operator: SyntaxKind;
+        operand: UnaryExpression;
+    }
+    interface PostfixUnaryExpression extends PostfixExpression {
+        operand: LeftHandSideExpression;
+        operator: SyntaxKind;
+    }
+    interface PostfixExpression extends UnaryExpression {
+        _postfixExpressionBrand: any;
+    }
+    interface LeftHandSideExpression extends PostfixExpression {
+        _leftHandSideExpressionBrand: any;
+    }
+    interface MemberExpression extends LeftHandSideExpression {
+        _memberExpressionBrand: any;
+    }
+    interface PrimaryExpression extends MemberExpression {
+        _primaryExpressionBrand: any;
+    }
+    interface DeleteExpression extends UnaryExpression {
+        expression: UnaryExpression;
+    }
+    interface TypeOfExpression extends UnaryExpression {
+        expression: UnaryExpression;
+    }
+    interface VoidExpression extends UnaryExpression {
+        expression: UnaryExpression;
+    }
+    interface YieldExpression extends Expression {
+        asteriskToken?: Node;
+        expression: Expression;
+    }
+    interface BinaryExpression extends Expression {
+        left: Expression;
+        operatorToken: Node;
+        right: Expression;
+    }
+    interface ConditionalExpression extends Expression {
+        condition: Expression;
+        whenTrue: Expression;
+        whenFalse: Expression;
+    }
+    interface FunctionExpression extends PrimaryExpression, FunctionLikeDeclaration {
+        name?: Identifier;
+        body: Block | Expression;
+    }
+    interface LiteralExpression extends PrimaryExpression {
+        text: string;
+        isUnterminated?: boolean;
+    }
+    interface StringLiteralExpression extends LiteralExpression {
+        _stringLiteralExpressionBrand: any;
+    }
+    interface TemplateExpression extends PrimaryExpression {
+        head: LiteralExpression;
+        templateSpans: NodeArray<TemplateSpan>;
+    }
+    interface TemplateSpan extends Node {
+        expression: Expression;
+        literal: LiteralExpression;
+    }
+    interface ParenthesizedExpression extends PrimaryExpression {
+        expression: Expression;
+    }
+    interface ArrayLiteralExpression extends PrimaryExpression {
+        elements: NodeArray<Expression>;
+    }
+    interface SpreadElementExpression extends Expression {
+        expression: Expression;
+    }
+    interface ObjectLiteralExpression extends PrimaryExpression, Declaration {
+        properties: NodeArray<ObjectLiteralElement>;
+    }
+    interface PropertyAccessExpression extends MemberExpression {
+        expression: LeftHandSideExpression;
+        name: Identifier;
+    }
+    interface ElementAccessExpression extends MemberExpression {
+        expression: LeftHandSideExpression;
+        argumentExpression?: Expression;
+    }
+    interface CallExpression extends LeftHandSideExpression {
+        expression: LeftHandSideExpression;
+        typeArguments?: NodeArray<TypeNode>;
+        arguments: NodeArray<Expression>;
+    }
+    interface NewExpression extends CallExpression, PrimaryExpression {
+    }
+    interface TaggedTemplateExpression extends MemberExpression {
+        tag: LeftHandSideExpression;
+        template: LiteralExpression | TemplateExpression;
+    }
+    type CallLikeExpression = CallExpression | NewExpression | TaggedTemplateExpression;
+    interface TypeAssertion extends UnaryExpression {
+        type: TypeNode;
+        expression: UnaryExpression;
+    }
+    interface Statement extends Node, ModuleElement {
+        _statementBrand: any;
+    }
+    interface Block extends Statement {
+        statements: NodeArray<Statement>;
+    }
+    interface VariableStatement extends Statement {
+        declarationList: VariableDeclarationList;
+    }
+    interface ExpressionStatement extends Statement {
+        expression: Expression;
+    }
+    interface IfStatement extends Statement {
+        expression: Expression;
+        thenStatement: Statement;
+        elseStatement?: Statement;
+    }
+    interface IterationStatement extends Statement {
+        statement: Statement;
+    }
+    interface DoStatement extends IterationStatement {
+        expression: Expression;
+    }
+    interface WhileStatement extends IterationStatement {
+        expression: Expression;
+    }
+    interface ForStatement extends IterationStatement {
+        initializer?: VariableDeclarationList | Expression;
+        condition?: Expression;
+        iterator?: Expression;
+    }
+    interface ForInStatement extends IterationStatement {
+        initializer: VariableDeclarationList | Expression;
+        expression: Expression;
+    }
+    interface ForOfStatement extends IterationStatement {
+        initializer: VariableDeclarationList | Expression;
+        expression: Expression;
+    }
+    interface BreakOrContinueStatement extends Statement {
+        label?: Identifier;
+    }
+    interface ReturnStatement extends Statement {
+        expression?: Expression;
+    }
+    interface WithStatement extends Statement {
+        expression: Expression;
+        statement: Statement;
+    }
+    interface SwitchStatement extends Statement {
+        expression: Expression;
+        clauses: NodeArray<CaseOrDefaultClause>;
+    }
+    interface CaseClause extends Node {
+        expression?: Expression;
+        statements: NodeArray<Statement>;
+    }
+    interface DefaultClause extends Node {
+        statements: NodeArray<Statement>;
+    }
+    type CaseOrDefaultClause = CaseClause | DefaultClause;
+    interface LabeledStatement extends Statement {
+        label: Identifier;
+        statement: Statement;
+    }
+    interface ThrowStatement extends Statement {
+        expression: Expression;
+    }
+    interface TryStatement extends Statement {
+        tryBlock: Block;
+        catchClause?: CatchClause;
+        finallyBlock?: Block;
+    }
+    interface CatchClause extends Declaration {
+        name: Identifier;
+        type?: TypeNode;
+        block: Block;
+    }
+    interface ModuleElement extends Node {
+        _moduleElementBrand: any;
+    }
+    interface ClassDeclaration extends Declaration, ModuleElement {
+        name: Identifier;
+        typeParameters?: NodeArray<TypeParameterDeclaration>;
+        heritageClauses?: NodeArray<HeritageClause>;
+        members: NodeArray<ClassElement>;
+    }
+    interface ClassElement extends Declaration {
+        _classElementBrand: any;
+    }
+    interface InterfaceDeclaration extends Declaration, ModuleElement {
+        name: Identifier;
+        typeParameters?: NodeArray<TypeParameterDeclaration>;
+        heritageClauses?: NodeArray<HeritageClause>;
+        members: NodeArray<Declaration>;
+    }
+    interface HeritageClause extends Node {
+        token: SyntaxKind;
+        types?: NodeArray<TypeReferenceNode>;
+    }
+    interface TypeAliasDeclaration extends Declaration, ModuleElement {
+        name: Identifier;
+        type: TypeNode;
+    }
+    interface EnumMember extends Declaration {
+        name: DeclarationName;
+        initializer?: Expression;
+    }
+    interface EnumDeclaration extends Declaration, ModuleElement {
+        name: Identifier;
+        members: NodeArray<EnumMember>;
+    }
+    interface ExportContainer {
+        exportStars?: ExportDeclaration[];
+    }
+    interface ModuleDeclaration extends Declaration, ModuleElement, ExportContainer {
+        name: Identifier | LiteralExpression;
+        body: ModuleBlock | ModuleDeclaration;
+    }
+    interface ModuleBlock extends Node, ModuleElement {
+        statements: NodeArray<ModuleElement>;
+    }
+    interface ImportEqualsDeclaration extends Declaration, ModuleElement {
+        name: Identifier;
+        moduleReference: EntityName | ExternalModuleReference;
+    }
+    interface ExternalModuleReference extends Node {
+        expression?: Expression;
+    }
+    interface ImportDeclaration extends Statement, ModuleElement {
+        importClause?: ImportClause;
+        moduleSpecifier: Expression;
+    }
+    interface ImportClause extends Declaration {
+        name?: Identifier;
+        namedBindings?: NamespaceImport | NamedImports;
+    }
+    interface NamespaceImport extends Declaration {
+        name: Identifier;
+    }
+    interface ExportDeclaration extends Statement, ModuleElement {
+        exportClause?: NamedExports;
+        moduleSpecifier?: Expression;
+    }
+    interface NamedImportsOrExports extends Node {
+        elements: NodeArray<ImportOrExportSpecifier>;
+    }
+    type NamedImports = NamedImportsOrExports;
+    type NamedExports = NamedImportsOrExports;
+    interface ImportOrExportSpecifier extends Declaration {
+        propertyName?: Identifier;
+        name: Identifier;
+    }
+    type ImportSpecifier = ImportOrExportSpecifier;
+    type ExportSpecifier = ImportOrExportSpecifier;
+    interface ExportAssignment extends Statement, ModuleElement {
+        exportName: Identifier;
+    }
+    interface FileReference extends TextRange {
+        fileName: string;
+    }
+    interface CommentRange extends TextRange {
+        hasTrailingNewLine?: boolean;
+    }
+    interface SourceFile extends Declaration, ExportContainer {
+        statements: NodeArray<ModuleElement>;
+        endOfFileToken: Node;
+        fileName: string;
+        text: string;
+        amdDependencies: {
+            path: string;
+            name: string;
+        }[];
+        amdModuleName: string;
+        referencedFiles: FileReference[];
+        hasNoDefaultLib: boolean;
+        externalModuleIndicator: Node;
+        languageVersion: ScriptTarget;
+        identifiers: Map<string>;
+    }
+    interface ScriptReferenceHost {
+        getCompilerOptions(): CompilerOptions;
+        getSourceFile(fileName: string): SourceFile;
+        getCurrentDirectory(): string;
+    }
+    interface WriteFileCallback {
+        (fileName: string, data: string, writeByteOrderMark: boolean, onError?: (message: string) => void): void;
+    }
+    interface Program extends ScriptReferenceHost {
+        getSourceFiles(): SourceFile[];
+        /**
+         * Emits the javascript and declaration files.  If targetSourceFile is not specified, then
+         * the javascript and declaration files will be produced for all the files in this program.
+         * If targetSourceFile is specified, then only the javascript and declaration for that
+         * specific file will be generated.
+         *
+         * If writeFile is not specified then the writeFile callback from the compiler host will be
+         * used for writing the javascript and declaration files.  Otherwise, the writeFile parameter
+         * will be invoked when writing the javascript and declaration files.
+         */
+        emit(targetSourceFile?: SourceFile, writeFile?: WriteFileCallback): EmitResult;
+        getSyntacticDiagnostics(sourceFile?: SourceFile): Diagnostic[];
+        getGlobalDiagnostics(): Diagnostic[];
+        getSemanticDiagnostics(sourceFile?: SourceFile): Diagnostic[];
+        getDeclarationDiagnostics(sourceFile?: SourceFile): Diagnostic[];
+        getTypeChecker(): TypeChecker;
+        getCommonSourceDirectory(): string;
+    }
+    interface SourceMapSpan {
+        emittedLine: number;
+        emittedColumn: number;
+        sourceLine: number;
+        sourceColumn: number;
+        nameIndex?: number;
+        sourceIndex: number;
+    }
+    interface SourceMapData {
+        sourceMapFilePath: string;
+        jsSourceMappingURL: string;
+        sourceMapFile: string;
+        sourceMapSourceRoot: string;
+        sourceMapSources: string[];
+        inputSourceFileNames: string[];
+        sourceMapNames?: string[];
+        sourceMapMappings: string;
+        sourceMapDecodedMappings: SourceMapSpan[];
+    }
+    enum ExitStatus {
+        Success = 0,
+        DiagnosticsPresent_OutputsSkipped = 1,
+        DiagnosticsPresent_OutputsGenerated = 2,
+    }
+    interface EmitResult {
+        emitSkipped: boolean;
+        diagnostics: Diagnostic[];
+        sourceMaps: SourceMapData[];
+    }
+    interface TypeCheckerHost {
+        getCompilerOptions(): CompilerOptions;
+        getSourceFiles(): SourceFile[];
+        getSourceFile(fileName: string): SourceFile;
+    }
+    interface TypeChecker {
+        getTypeOfSymbolAtLocation(symbol: Symbol, node: Node): Type;
+        getDeclaredTypeOfSymbol(symbol: Symbol): Type;
+        getPropertiesOfType(type: Type): Symbol[];
+        getPropertyOfType(type: Type, propertyName: string): Symbol;
+        getSignaturesOfType(type: Type, kind: SignatureKind): Signature[];
+        getIndexTypeOfType(type: Type, kind: IndexKind): Type;
+        getReturnTypeOfSignature(signature: Signature): Type;
+        getSymbolsInScope(location: Node, meaning: SymbolFlags): Symbol[];
+        getSymbolAtLocation(node: Node): Symbol;
+        getShorthandAssignmentValueSymbol(location: Node): Symbol;
+        getTypeAtLocation(node: Node): Type;
+        typeToString(type: Type, enclosingDeclaration?: Node, flags?: TypeFormatFlags): string;
+        symbolToString(symbol: Symbol, enclosingDeclaration?: Node, meaning?: SymbolFlags): string;
+        getSymbolDisplayBuilder(): SymbolDisplayBuilder;
+        getFullyQualifiedName(symbol: Symbol): string;
+        getAugmentedPropertiesOfType(type: Type): Symbol[];
+        getRootSymbols(symbol: Symbol): Symbol[];
+        getContextualType(node: Expression): Type;
+        getResolvedSignature(node: CallLikeExpression, candidatesOutArray?: Signature[]): Signature;
+        getSignatureFromDeclaration(declaration: SignatureDeclaration): Signature;
+        isImplementationOfOverload(node: FunctionLikeDeclaration): boolean;
+        isUndefinedSymbol(symbol: Symbol): boolean;
+        isArgumentsSymbol(symbol: Symbol): boolean;
+        getConstantValue(node: EnumMember | PropertyAccessExpression | ElementAccessExpression): number;
+        isValidPropertyAccess(node: PropertyAccessExpression | QualifiedName, propertyName: string): boolean;
+        getAliasedSymbol(symbol: Symbol): Symbol;
+    }
+    interface SymbolDisplayBuilder {
+        buildTypeDisplay(type: Type, writer: SymbolWriter, enclosingDeclaration?: Node, flags?: TypeFormatFlags): void;
+        buildSymbolDisplay(symbol: Symbol, writer: SymbolWriter, enclosingDeclaration?: Node, meaning?: SymbolFlags, flags?: SymbolFormatFlags): void;
+        buildSignatureDisplay(signatures: Signature, writer: SymbolWriter, enclosingDeclaration?: Node, flags?: TypeFormatFlags): void;
+        buildParameterDisplay(parameter: Symbol, writer: SymbolWriter, enclosingDeclaration?: Node, flags?: TypeFormatFlags): void;
+        buildTypeParameterDisplay(tp: TypeParameter, writer: SymbolWriter, enclosingDeclaration?: Node, flags?: TypeFormatFlags): void;
+        buildTypeParameterDisplayFromSymbol(symbol: Symbol, writer: SymbolWriter, enclosingDeclaraiton?: Node, flags?: TypeFormatFlags): void;
+        buildDisplayForParametersAndDelimiters(parameters: Symbol[], writer: SymbolWriter, enclosingDeclaration?: Node, flags?: TypeFormatFlags): void;
+        buildDisplayForTypeParametersAndDelimiters(typeParameters: TypeParameter[], writer: SymbolWriter, enclosingDeclaration?: Node, flags?: TypeFormatFlags): void;
+        buildReturnTypeDisplay(signature: Signature, writer: SymbolWriter, enclosingDeclaration?: Node, flags?: TypeFormatFlags): void;
+    }
+    interface SymbolWriter {
+        writeKeyword(text: string): void;
+        writeOperator(text: string): void;
+        writePunctuation(text: string): void;
+        writeSpace(text: string): void;
+        writeStringLiteral(text: string): void;
+        writeParameter(text: string): void;
+        writeSymbol(text: string, symbol: Symbol): void;
+        writeLine(): void;
+        increaseIndent(): void;
+        decreaseIndent(): void;
+        clear(): void;
+        trackSymbol(symbol: Symbol, enclosingDeclaration?: Node, meaning?: SymbolFlags): void;
+    }
+    const enum TypeFormatFlags {
+        None = 0,
+        WriteArrayAsGenericType = 1,
+        UseTypeOfFunction = 2,
+        NoTruncation = 4,
+        WriteArrowStyleSignature = 8,
+        WriteOwnNameForAnyLike = 16,
+        WriteTypeArgumentsOfSignature = 32,
+        InElementType = 64,
+        UseFullyQualifiedType = 128,
+    }
+    const enum SymbolFormatFlags {
+        None = 0,
+        WriteTypeParametersOrArguments = 1,
+        UseOnlyExternalAliasing = 2,
+    }
+    const enum SymbolAccessibility {
+        Accessible = 0,
+        NotAccessible = 1,
+        CannotBeNamed = 2,
+    }
+    interface SymbolVisibilityResult {
+        accessibility: SymbolAccessibility;
+        aliasesToMakeVisible?: ImportEqualsDeclaration[];
+        errorSymbolName?: string;
+        errorNode?: Node;
+    }
+    interface SymbolAccessiblityResult extends SymbolVisibilityResult {
+        errorModuleName?: string;
+    }
+    interface EmitResolver {
+        getGeneratedNameForNode(node: ModuleDeclaration | EnumDeclaration | ImportDeclaration | ExportDeclaration): string;
+        getExpressionNameSubstitution(node: Identifier): string;
+        getExportAssignmentName(node: SourceFile): string;
+        isReferencedImportDeclaration(node: Node): boolean;
+        isTopLevelValueImportEqualsWithEntityName(node: ImportEqualsDeclaration): boolean;
+        getNodeCheckFlags(node: Node): NodeCheckFlags;
+        isDeclarationVisible(node: Declaration): boolean;
+        isImplementationOfOverload(node: FunctionLikeDeclaration): boolean;
+        writeTypeOfDeclaration(declaration: AccessorDeclaration | VariableLikeDeclaration, enclosingDeclaration: Node, flags: TypeFormatFlags, writer: SymbolWriter): void;
+        writeReturnTypeOfSignatureDeclaration(signatureDeclaration: SignatureDeclaration, enclosingDeclaration: Node, flags: TypeFormatFlags, writer: SymbolWriter): void;
+        isSymbolAccessible(symbol: Symbol, enclosingDeclaration: Node, meaning: SymbolFlags): SymbolAccessiblityResult;
+        isEntityNameVisible(entityName: EntityName, enclosingDeclaration: Node): SymbolVisibilityResult;
+        getConstantValue(node: EnumMember | PropertyAccessExpression | ElementAccessExpression): number;
+        isUnknownIdentifier(location: Node, name: string): boolean;
+    }
+    const enum SymbolFlags {
+        FunctionScopedVariable = 1,
+        BlockScopedVariable = 2,
+        Property = 4,
+        EnumMember = 8,
+        Function = 16,
+        Class = 32,
+        Interface = 64,
+        ConstEnum = 128,
+        RegularEnum = 256,
+        ValueModule = 512,
+        NamespaceModule = 1024,
+        TypeLiteral = 2048,
+        ObjectLiteral = 4096,
+        Method = 8192,
+        Constructor = 16384,
+        GetAccessor = 32768,
+        SetAccessor = 65536,
+        Signature = 131072,
+        TypeParameter = 262144,
+        TypeAlias = 524288,
+        ExportValue = 1048576,
+        ExportType = 2097152,
+        ExportNamespace = 4194304,
+        Import = 8388608,
+        Instantiated = 16777216,
+        Merged = 33554432,
+        Transient = 67108864,
+        Prototype = 134217728,
+        UnionProperty = 268435456,
+        Optional = 536870912,
+        Enum = 384,
+        Variable = 3,
+        Value = 107455,
+        Type = 793056,
+        Namespace = 1536,
+        Module = 1536,
+        Accessor = 98304,
+        FunctionScopedVariableExcludes = 107454,
+        BlockScopedVariableExcludes = 107455,
+        ParameterExcludes = 107455,
+        PropertyExcludes = 107455,
+        EnumMemberExcludes = 107455,
+        FunctionExcludes = 106927,
+        ClassExcludes = 899583,
+        InterfaceExcludes = 792992,
+        RegularEnumExcludes = 899327,
+        ConstEnumExcludes = 899967,
+        ValueModuleExcludes = 106639,
+        NamespaceModuleExcludes = 0,
+        MethodExcludes = 99263,
+        GetAccessorExcludes = 41919,
+        SetAccessorExcludes = 74687,
+        TypeParameterExcludes = 530912,
+        TypeAliasExcludes = 793056,
+        ImportExcludes = 8388608,
+        ModuleMember = 8914931,
+        ExportHasLocal = 944,
+        HasLocals = 255504,
+        HasExports = 1952,
+        HasMembers = 6240,
+        IsContainer = 262128,
+        PropertyOrAccessor = 98308,
+        Export = 7340032,
+    }
+    interface Symbol {
+        flags: SymbolFlags;
+        name: string;
+        id?: number;
+        mergeId?: number;
+        declarations?: Declaration[];
+        parent?: Symbol;
+        members?: SymbolTable;
+        exports?: SymbolTable;
+        exportSymbol?: Symbol;
+        valueDeclaration?: Declaration;
+        constEnumOnlyModule?: boolean;
+    }
+    interface SymbolLinks {
+        target?: Symbol;
+        type?: Type;
+        declaredType?: Type;
+        mapper?: TypeMapper;
+        referenced?: boolean;
+        exportAssignmentChecked?: boolean;
+        exportAssignmentSymbol?: Symbol;
+        unionType?: UnionType;
+        resolvedExports?: SymbolTable;
+    }
+    interface TransientSymbol extends Symbol, SymbolLinks {
+    }
+    interface SymbolTable {
+        [index: string]: Symbol;
+    }
+    const enum NodeCheckFlags {
+        TypeChecked = 1,
+        LexicalThis = 2,
+        CaptureThis = 4,
+        EmitExtends = 8,
+        SuperInstance = 16,
+        SuperStatic = 32,
+        ContextChecked = 64,
+        EnumValuesComputed = 128,
+    }
+    interface NodeLinks {
+        resolvedType?: Type;
+        resolvedSignature?: Signature;
+        resolvedSymbol?: Symbol;
+        flags?: NodeCheckFlags;
+        enumMemberValue?: number;
+        isIllegalTypeReferenceInConstraint?: boolean;
+        isVisible?: boolean;
+        generatedName?: string;
+        generatedNames?: Map<string>;
+        assignmentChecks?: Map<boolean>;
+        hasReportedStatementInAmbientContext?: boolean;
+        importOnRightSide?: Symbol;
+    }
+    const enum TypeFlags {
+        Any = 1,
+        String = 2,
+        Number = 4,
+        Boolean = 8,
+        Void = 16,
+        Undefined = 32,
+        Null = 64,
+        Enum = 128,
+        StringLiteral = 256,
+        TypeParameter = 512,
+        Class = 1024,
+        Interface = 2048,
+        Reference = 4096,
+        Tuple = 8192,
+        Union = 16384,
+        Anonymous = 32768,
+        FromSignature = 65536,
+        ObjectLiteral = 131072,
+        ContainsUndefinedOrNull = 262144,
+        ContainsObjectLiteral = 524288,
+        ESSymbol = 1048576,
+        Intrinsic = 1048703,
+        Primitive = 1049086,
+        StringLike = 258,
+        NumberLike = 132,
+        ObjectType = 48128,
+        RequiresWidening = 786432,
+    }
+    interface Type {
+        flags: TypeFlags;
+        id: number;
+        symbol?: Symbol;
+    }
+    interface IntrinsicType extends Type {
+        intrinsicName: string;
+    }
+    interface StringLiteralType extends Type {
+        text: string;
+    }
+    interface ObjectType extends Type {
+    }
+    interface InterfaceType extends ObjectType {
+        typeParameters: TypeParameter[];
+        baseTypes: ObjectType[];
+        declaredProperties: Symbol[];
+        declaredCallSignatures: Signature[];
+        declaredConstructSignatures: Signature[];
+        declaredStringIndexType: Type;
+        declaredNumberIndexType: Type;
+    }
+    interface TypeReference extends ObjectType {
+        target: GenericType;
+        typeArguments: Type[];
+    }
+    interface GenericType extends InterfaceType, TypeReference {
+        instantiations: Map<TypeReference>;
+    }
+    interface TupleType extends ObjectType {
+        elementTypes: Type[];
+        baseArrayType: TypeReference;
+    }
+    interface UnionType extends Type {
+        types: Type[];
+        resolvedProperties: SymbolTable;
+    }
+    interface ResolvedType extends ObjectType, UnionType {
+        members: SymbolTable;
+        properties: Symbol[];
+        callSignatures: Signature[];
+        constructSignatures: Signature[];
+        stringIndexType: Type;
+        numberIndexType: Type;
+    }
+    interface TypeParameter extends Type {
+        constraint: Type;
+        target?: TypeParameter;
+        mapper?: TypeMapper;
+    }
+    const enum SignatureKind {
+        Call = 0,
+        Construct = 1,
+    }
+    interface Signature {
+        declaration: SignatureDeclaration;
+        typeParameters: TypeParameter[];
+        parameters: Symbol[];
+        resolvedReturnType: Type;
+        minArgumentCount: number;
+        hasRestParameter: boolean;
+        hasStringLiterals: boolean;
+        target?: Signature;
+        mapper?: TypeMapper;
+        unionSignatures?: Signature[];
+        erasedSignatureCache?: Signature;
+        isolatedSignatureType?: ObjectType;
+    }
+    const enum IndexKind {
+        String = 0,
+        Number = 1,
+    }
+    interface TypeMapper {
+        (t: Type): Type;
+    }
+    interface TypeInferences {
+        primary: Type[];
+        secondary: Type[];
+    }
+    interface InferenceContext {
+        typeParameters: TypeParameter[];
+        inferUnionTypes: boolean;
+        inferences: TypeInferences[];
+        inferredTypes: Type[];
+        failedTypeParameterIndex?: number;
+    }
+    interface DiagnosticMessage {
+        key: string;
+        category: DiagnosticCategory;
+        code: number;
+    }
+    interface DiagnosticMessageChain {
+        messageText: string;
+        category: DiagnosticCategory;
+        code: number;
+        next?: DiagnosticMessageChain;
+    }
+    interface Diagnostic {
+        file: SourceFile;
+        start: number;
+        length: number;
+        messageText: string | DiagnosticMessageChain;
+        category: DiagnosticCategory;
+        code: number;
+    }
+    enum DiagnosticCategory {
+        Warning = 0,
+        Error = 1,
+        Message = 2,
+    }
+    interface CompilerOptions {
+        allowNonTsExtensions?: boolean;
+        charset?: string;
+        codepage?: number;
+        declaration?: boolean;
+        diagnostics?: boolean;
+        emitBOM?: boolean;
+        help?: boolean;
+        listFiles?: boolean;
+        locale?: string;
+        mapRoot?: string;
+        module?: ModuleKind;
+        noEmit?: boolean;
+        noEmitOnError?: boolean;
+        noErrorTruncation?: boolean;
+        noImplicitAny?: boolean;
+        noLib?: boolean;
+        noLibCheck?: boolean;
+        noResolve?: boolean;
+        out?: string;
+        outDir?: string;
+        preserveConstEnums?: boolean;
+        project?: string;
+        removeComments?: boolean;
+        sourceMap?: boolean;
+        sourceRoot?: string;
+        suppressImplicitAnyIndexErrors?: boolean;
+        target?: ScriptTarget;
+        version?: boolean;
+        watch?: boolean;
+        stripInternal?: boolean;
+        [option: string]: string | number | boolean;
+    }
+    const enum ModuleKind {
+        None = 0,
+        CommonJS = 1,
+        AMD = 2,
+    }
+    interface LineAndCharacter {
+        line: number;
+        character: number;
+    }
+    const enum ScriptTarget {
+        ES3 = 0,
+        ES5 = 1,
+        ES6 = 2,
+        Latest = 2,
+    }
+    interface ParsedCommandLine {
+        options: CompilerOptions;
+        fileNames: string[];
+        errors: Diagnostic[];
+    }
+    interface CommandLineOption {
+        name: string;
+        type: string | Map<number>;
+        isFilePath?: boolean;
+        shortName?: string;
+        description?: DiagnosticMessage;
+        paramType?: DiagnosticMessage;
+        error?: DiagnosticMessage;
+        experimental?: boolean;
+    }
+    const enum CharacterCodes {
+        nullCharacter = 0,
+        maxAsciiCharacter = 127,
+        lineFeed = 10,
+        carriageReturn = 13,
+        lineSeparator = 8232,
+        paragraphSeparator = 8233,
+        nextLine = 133,
+        space = 32,
+        nonBreakingSpace = 160,
+        enQuad = 8192,
+        emQuad = 8193,
+        enSpace = 8194,
+        emSpace = 8195,
+        threePerEmSpace = 8196,
+        fourPerEmSpace = 8197,
+        sixPerEmSpace = 8198,
+        figureSpace = 8199,
+        punctuationSpace = 8200,
+        thinSpace = 8201,
+        hairSpace = 8202,
+        zeroWidthSpace = 8203,
+        narrowNoBreakSpace = 8239,
+        ideographicSpace = 12288,
+        mathematicalSpace = 8287,
+        ogham = 5760,
+        _ = 95,
+        $ = 36,
+        _0 = 48,
+        _1 = 49,
+        _2 = 50,
+        _3 = 51,
+        _4 = 52,
+        _5 = 53,
+        _6 = 54,
+        _7 = 55,
+        _8 = 56,
+        _9 = 57,
+        a = 97,
+        b = 98,
+        c = 99,
+        d = 100,
+        e = 101,
+        f = 102,
+        g = 103,
+        h = 104,
+        i = 105,
+        j = 106,
+        k = 107,
+        l = 108,
+        m = 109,
+        n = 110,
+        o = 111,
+        p = 112,
+        q = 113,
+        r = 114,
+        s = 115,
+        t = 116,
+        u = 117,
+        v = 118,
+        w = 119,
+        x = 120,
+        y = 121,
+        z = 122,
+        A = 65,
+        B = 66,
+        C = 67,
+        D = 68,
+        E = 69,
+        F = 70,
+        G = 71,
+        H = 72,
+        I = 73,
+        J = 74,
+        K = 75,
+        L = 76,
+        M = 77,
+        N = 78,
+        O = 79,
+        P = 80,
+        Q = 81,
+        R = 82,
+        S = 83,
+        T = 84,
+        U = 85,
+        V = 86,
+        W = 87,
+        X = 88,
+        Y = 89,
+        Z = 90,
+        ampersand = 38,
+        asterisk = 42,
+        at = 64,
+        backslash = 92,
+        backtick = 96,
+        bar = 124,
+        caret = 94,
+        closeBrace = 125,
+        closeBracket = 93,
+        closeParen = 41,
+        colon = 58,
+        comma = 44,
+        dot = 46,
+        doubleQuote = 34,
+        equals = 61,
+        exclamation = 33,
+        greaterThan = 62,
+        hash = 35,
+        lessThan = 60,
+        minus = 45,
+        openBrace = 123,
+        openBracket = 91,
+        openParen = 40,
+        percent = 37,
+        plus = 43,
+        question = 63,
+        semicolon = 59,
+        singleQuote = 39,
+        slash = 47,
+        tilde = 126,
+        backspace = 8,
+        formFeed = 12,
+        byteOrderMark = 65279,
+        tab = 9,
+        verticalTab = 11,
+    }
+    interface CancellationToken {
+        isCancellationRequested(): boolean;
+    }
+    interface CompilerHost {
+        getSourceFile(fileName: string, languageVersion: ScriptTarget, onError?: (message: string) => void): SourceFile;
+        getDefaultLibFileName(options: CompilerOptions): string;
+        getCancellationToken?(): CancellationToken;
+        writeFile: WriteFileCallback;
+        getCurrentDirectory(): string;
+        getCanonicalFileName(fileName: string): string;
+        useCaseSensitiveFileNames(): boolean;
+        getNewLine(): string;
+    }
+    interface TextSpan {
+        start: number;
+        length: number;
+    }
+    interface TextChangeRange {
+        span: TextSpan;
+        newLength: number;
+    }
+}
+declare module "typescript" {
+    interface ErrorCallback {
+        (message: DiagnosticMessage, length: number): void;
+    }
+    interface Scanner {
+        getStartPos(): number;
+        getToken(): SyntaxKind;
+        getTextPos(): number;
+        getTokenPos(): number;
+        getTokenText(): string;
+        getTokenValue(): string;
+        hasPrecedingLineBreak(): boolean;
+        isIdentifier(): boolean;
+        isReservedWord(): boolean;
+        isUnterminated(): boolean;
+        reScanGreaterToken(): SyntaxKind;
+        reScanSlashToken(): SyntaxKind;
+        reScanTemplateToken(): SyntaxKind;
+        scan(): SyntaxKind;
+        setText(text: string): void;
+        setTextPos(textPos: number): void;
+        lookAhead<T>(callback: () => T): T;
+        tryScan<T>(callback: () => T): T;
+    }
+    function tokenToString(t: SyntaxKind): string;
+    function computeLineStarts(text: string): number[];
+    function getPositionOfLineAndCharacter(sourceFile: SourceFile, line: number, character: number): number;
+    function computePositionOfLineAndCharacter(lineStarts: number[], line: number, character: number): number;
+    function getLineStarts(sourceFile: SourceFile): number[];
+    function computeLineAndCharacterOfPosition(lineStarts: number[], position: number): {
+        line: number;
+        character: number;
+    };
+    function getLineAndCharacterOfPosition(sourceFile: SourceFile, position: number): LineAndCharacter;
+    function isWhiteSpace(ch: number): boolean;
+    function isLineBreak(ch: number): boolean;
+    function isOctalDigit(ch: number): boolean;
+    function skipTrivia(text: string, pos: number, stopAfterLineBreak?: boolean): number;
+    function getLeadingCommentRanges(text: string, pos: number): CommentRange[];
+    function getTrailingCommentRanges(text: string, pos: number): CommentRange[];
+    function isIdentifierStart(ch: number, languageVersion: ScriptTarget): boolean;
+    function isIdentifierPart(ch: number, languageVersion: ScriptTarget): boolean;
+    function createScanner(languageVersion: ScriptTarget, skipTrivia: boolean, text?: string, onError?: ErrorCallback): Scanner;
+}
+declare module "typescript" {
+    function getNodeConstructor(kind: SyntaxKind): new () => Node;
+    function createNode(kind: SyntaxKind): Node;
+    function forEachChild<T>(node: Node, cbNode: (node: Node) => T, cbNodeArray?: (nodes: Node[]) => T): T;
+    function modifierToFlag(token: SyntaxKind): NodeFlags;
+    function updateSourceFile(sourceFile: SourceFile, newText: string, textChangeRange: TextChangeRange, aggressiveChecks?: boolean): SourceFile;
+    function isEvalOrArgumentsIdentifier(node: Node): boolean;
+    function createSourceFile(fileName: string, sourceText: string, languageVersion: ScriptTarget, setParentNodes?: boolean): SourceFile;
+    function isLeftHandSideExpression(expr: Expression): boolean;
+    function isAssignmentOperator(token: SyntaxKind): boolean;
+}
+declare module "typescript" {
+    function createTypeChecker(host: TypeCheckerHost, produceDiagnostics: boolean): TypeChecker;
+}
+declare module "typescript" {
+    function createCompilerHost(options: CompilerOptions): CompilerHost;
+    function getPreEmitDiagnostics(program: Program): Diagnostic[];
+    function flattenDiagnosticMessageText(messageText: string | DiagnosticMessageChain, newLine: string): string;
+    function createProgram(rootNames: string[], options: CompilerOptions, host?: CompilerHost): Program;
+}
+declare module "typescript" {
+    var servicesVersion: string;
+    interface Node {
+        getSourceFile(): SourceFile;
+        getChildCount(sourceFile?: SourceFile): number;
+        getChildAt(index: number, sourceFile?: SourceFile): Node;
+        getChildren(sourceFile?: SourceFile): Node[];
+        getStart(sourceFile?: SourceFile): number;
+        getFullStart(): number;
+        getEnd(): number;
+        getWidth(sourceFile?: SourceFile): number;
+        getFullWidth(): number;
+        getLeadingTriviaWidth(sourceFile?: SourceFile): number;
+        getFullText(sourceFile?: SourceFile): string;
+        getText(sourceFile?: SourceFile): string;
+        getFirstToken(sourceFile?: SourceFile): Node;
+        getLastToken(sourceFile?: SourceFile): Node;
+    }
+    interface Symbol {
+        getFlags(): SymbolFlags;
+        getName(): string;
+        getDeclarations(): Declaration[];
+        getDocumentationComment(): SymbolDisplayPart[];
+    }
+    interface Type {
+        getFlags(): TypeFlags;
+        getSymbol(): Symbol;
+        getProperties(): Symbol[];
+        getProperty(propertyName: string): Symbol;
+        getApparentProperties(): Symbol[];
+        getCallSignatures(): Signature[];
+        getConstructSignatures(): Signature[];
+        getStringIndexType(): Type;
+        getNumberIndexType(): Type;
+    }
+    interface Signature {
+        getDeclaration(): SignatureDeclaration;
+        getTypeParameters(): Type[];
+        getParameters(): Symbol[];
+        getReturnType(): Type;
+        getDocumentationComment(): SymbolDisplayPart[];
+    }
+    interface SourceFile {
+        version: string;
+        scriptSnapshot: IScriptSnapshot;
+        nameTable: Map<string>;
+        getNamedDeclarations(): Declaration[];
+        getLineAndCharacterOfPosition(pos: number): LineAndCharacter;
+        getLineStarts(): number[];
+        getPositionOfLineAndCharacter(line: number, character: number): number;
+        update(newText: string, textChangeRange: TextChangeRange): SourceFile;
+    }
+    /**
+     * Represents an immutable snapshot of a script at a specified time.Once acquired, the
+     * snapshot is observably immutable. i.e. the same calls with the same parameters will return
+     * the same values.
+     */
+    interface IScriptSnapshot {
+        /** Gets a portion of the script snapshot specified by [start, end). */
+        getText(start: number, end: number): string;
+        /** Gets the length of this script snapshot. */
+        getLength(): number;
+        /**
+         * Gets the TextChangeRange that describe how the text changed between this text and
+         * an older version.  This information is used by the incremental parser to determine
+         * what sections of the script need to be re-parsed.  'undefined' can be returned if the
+         * change range cannot be determined.  However, in that case, incremental parsing will
+         * not happen and the entire document will be re - parsed.
+         */
+        getChangeRange(oldSnapshot: IScriptSnapshot): TextChangeRange;
+    }
+    module ScriptSnapshot {
+        function fromString(text: string): IScriptSnapshot;
+    }
+    interface PreProcessedFileInfo {
+        referencedFiles: FileReference[];
+        importedFiles: FileReference[];
+        isLibFile: boolean;
+    }
+    interface LanguageServiceHost {
+        getCompilationSettings(): CompilerOptions;
+        getNewLine?(): string;
+        getScriptFileNames(): string[];
+        getScriptVersion(fileName: string): string;
+        getScriptSnapshot(fileName: string): IScriptSnapshot;
+        getLocalizedDiagnosticMessages?(): any;
+        getCancellationToken?(): CancellationToken;
+        getCurrentDirectory(): string;
+        getDefaultLibFileName(options: CompilerOptions): string;
+        log?(s: string): void;
+        trace?(s: string): void;
+        error?(s: string): void;
+    }
+    interface LanguageService {
+        cleanupSemanticCache(): void;
+        getSyntacticDiagnostics(fileName: string): Diagnostic[];
+        getSemanticDiagnostics(fileName: string): Diagnostic[];
+        getCompilerOptionsDiagnostics(): Diagnostic[];
+        getSyntacticClassifications(fileName: string, span: TextSpan): ClassifiedSpan[];
+        getSemanticClassifications(fileName: string, span: TextSpan): ClassifiedSpan[];
+        getCompletionsAtPosition(fileName: string, position: number): CompletionInfo;
+        getCompletionEntryDetails(fileName: string, position: number, entryName: string): CompletionEntryDetails;
+        getQuickInfoAtPosition(fileName: string, position: number): QuickInfo;
+        getNameOrDottedNameSpan(fileName: string, startPos: number, endPos: number): TextSpan;
+        getBreakpointStatementAtPosition(fileName: string, position: number): TextSpan;
+        getSignatureHelpItems(fileName: string, position: number): SignatureHelpItems;
+        getRenameInfo(fileName: string, position: number): RenameInfo;
+        findRenameLocations(fileName: string, position: number, findInStrings: boolean, findInComments: boolean): RenameLocation[];
+        getDefinitionAtPosition(fileName: string, position: number): DefinitionInfo[];
+        getReferencesAtPosition(fileName: string, position: number): ReferenceEntry[];
+        getOccurrencesAtPosition(fileName: string, position: number): ReferenceEntry[];
+        getNavigateToItems(searchValue: string, maxResultCount?: number): NavigateToItem[];
+        getNavigationBarItems(fileName: string): NavigationBarItem[];
+        getOutliningSpans(fileName: string): OutliningSpan[];
+        getTodoComments(fileName: string, descriptors: TodoCommentDescriptor[]): TodoComment[];
+        getBraceMatchingAtPosition(fileName: string, position: number): TextSpan[];
+        getIndentationAtPosition(fileName: string, position: number, options: EditorOptions): number;
+        getFormattingEditsForRange(fileName: string, start: number, end: number, options: FormatCodeOptions): TextChange[];
+        getFormattingEditsForDocument(fileName: string, options: FormatCodeOptions): TextChange[];
+        getFormattingEditsAfterKeystroke(fileName: string, position: number, key: string, options: FormatCodeOptions): TextChange[];
+        getEmitOutput(fileName: string): EmitOutput;
+        getProgram(): Program;
+        getSourceFile(fileName: string): SourceFile;
+        dispose(): void;
+    }
+    interface ClassifiedSpan {
+        textSpan: TextSpan;
+        classificationType: string;
+    }
+    interface NavigationBarItem {
+        text: string;
+        kind: string;
+        kindModifiers: string;
+        spans: TextSpan[];
+        childItems: NavigationBarItem[];
+        indent: number;
+        bolded: boolean;
+        grayed: boolean;
+    }
+    interface TodoCommentDescriptor {
+        text: string;
+        priority: number;
+    }
+    interface TodoComment {
+        descriptor: TodoCommentDescriptor;
+        message: string;
+        position: number;
+    }
+    class TextChange {
+        span: TextSpan;
+        newText: string;
+    }
+    interface RenameLocation {
+        textSpan: TextSpan;
+        fileName: string;
+    }
+    interface ReferenceEntry {
+        textSpan: TextSpan;
+        fileName: string;
+        isWriteAccess: boolean;
+    }
+    interface NavigateToItem {
+        name: string;
+        kind: string;
+        kindModifiers: string;
+        matchKind: string;
+        fileName: string;
+        textSpan: TextSpan;
+        containerName: string;
+        containerKind: string;
+    }
+    interface EditorOptions {
+        IndentSize: number;
+        TabSize: number;
+        NewLineCharacter: string;
+        ConvertTabsToSpaces: boolean;
+    }
+    interface FormatCodeOptions extends EditorOptions {
+        InsertSpaceAfterCommaDelimiter: boolean;
+        InsertSpaceAfterSemicolonInForStatements: boolean;
+        InsertSpaceBeforeAndAfterBinaryOperators: boolean;
+        InsertSpaceAfterKeywordsInControlFlowStatements: boolean;
+        InsertSpaceAfterFunctionKeywordForAnonymousFunctions: boolean;
+        InsertSpaceAfterOpeningAndBeforeClosingNonemptyParenthesis: boolean;
+        PlaceOpenBraceOnNewLineForFunctions: boolean;
+        PlaceOpenBraceOnNewLineForControlBlocks: boolean;
+        [s: string]: boolean | number | string;
+    }
+    interface DefinitionInfo {
+        fileName: string;
+        textSpan: TextSpan;
+        kind: string;
+        name: string;
+        containerKind: string;
+        containerName: string;
+    }
+    enum SymbolDisplayPartKind {
+        aliasName = 0,
+        className = 1,
+        enumName = 2,
+        fieldName = 3,
+        interfaceName = 4,
+        keyword = 5,
+        lineBreak = 6,
+        numericLiteral = 7,
+        stringLiteral = 8,
+        localName = 9,
+        methodName = 10,
+        moduleName = 11,
+        operator = 12,
+        parameterName = 13,
+        propertyName = 14,
+        punctuation = 15,
+        space = 16,
+        text = 17,
+        typeParameterName = 18,
+        enumMemberName = 19,
+        functionName = 20,
+        regularExpressionLiteral = 21,
+    }
+    interface SymbolDisplayPart {
+        text: string;
+        kind: string;
+    }
+    interface QuickInfo {
+        kind: string;
+        kindModifiers: string;
+        textSpan: TextSpan;
+        displayParts: SymbolDisplayPart[];
+        documentation: SymbolDisplayPart[];
+    }
+    interface RenameInfo {
+        canRename: boolean;
+        localizedErrorMessage: string;
+        displayName: string;
+        fullDisplayName: string;
+        kind: string;
+        kindModifiers: string;
+        triggerSpan: TextSpan;
+    }
+    interface SignatureHelpParameter {
+        name: string;
+        documentation: SymbolDisplayPart[];
+        displayParts: SymbolDisplayPart[];
+        isOptional: boolean;
+    }
+    /**
+     * Represents a single signature to show in signature help.
+     * The id is used for subsequent calls into the language service to ask questions about the
+     * signature help item in the context of any documents that have been updated.  i.e. after
+     * an edit has happened, while signature help is still active, the host can ask important
+     * questions like 'what parameter is the user currently contained within?'.
+     */
+    interface SignatureHelpItem {
+        isVariadic: boolean;
+        prefixDisplayParts: SymbolDisplayPart[];
+        suffixDisplayParts: SymbolDisplayPart[];
+        separatorDisplayParts: SymbolDisplayPart[];
+        parameters: SignatureHelpParameter[];
+        documentation: SymbolDisplayPart[];
+    }
+    /**
+     * Represents a set of signature help items, and the preferred item that should be selected.
+     */
+    interface SignatureHelpItems {
+        items: SignatureHelpItem[];
+        applicableSpan: TextSpan;
+        selectedItemIndex: number;
+        argumentIndex: number;
+        argumentCount: number;
+    }
+    interface CompletionInfo {
+        isMemberCompletion: boolean;
+        isNewIdentifierLocation: boolean;
+        entries: CompletionEntry[];
+    }
+    interface CompletionEntry {
+        name: string;
+        kind: string;
+        kindModifiers: string;
+    }
+    interface CompletionEntryDetails {
+        name: string;
+        kind: string;
+        kindModifiers: string;
+        displayParts: SymbolDisplayPart[];
+        documentation: SymbolDisplayPart[];
+    }
+    interface OutliningSpan {
+        /** The span of the document to actually collapse. */
+        textSpan: TextSpan;
+        /** The span of the document to display when the user hovers over the collapsed span. */
+        hintSpan: TextSpan;
+        /** The text to display in the editor for the collapsed region. */
+        bannerText: string;
+        /**
+          * Whether or not this region should be automatically collapsed when
+          * the 'Collapse to Definitions' command is invoked.
+          */
+        autoCollapse: boolean;
+    }
+    interface EmitOutput {
+        outputFiles: OutputFile[];
+        emitSkipped: boolean;
+    }
+    const enum OutputFileType {
+        JavaScript = 0,
+        SourceMap = 1,
+        Declaration = 2,
+    }
+    interface OutputFile {
+        name: string;
+        writeByteOrderMark: boolean;
+        text: string;
+    }
+    const enum EndOfLineState {
+        Start = 0,
+        InMultiLineCommentTrivia = 1,
+        InSingleQuoteStringLiteral = 2,
+        InDoubleQuoteStringLiteral = 3,
+        InTemplateHeadOrNoSubstitutionTemplate = 4,
+        InTemplateMiddleOrTail = 5,
+        InTemplateSubstitutionPosition = 6,
+    }
+    enum TokenClass {
+        Punctuation = 0,
+        Keyword = 1,
+        Operator = 2,
+        Comment = 3,
+        Whitespace = 4,
+        Identifier = 5,
+        NumberLiteral = 6,
+        StringLiteral = 7,
+        RegExpLiteral = 8,
+    }
+    interface ClassificationResult {
+        finalLexState: EndOfLineState;
+        entries: ClassificationInfo[];
+    }
+    interface ClassificationInfo {
+        length: number;
+        classification: TokenClass;
+    }
+    interface Classifier {
+        /**
+         * Gives lexical classifications of tokens on a line without any syntactic context.
+         * For instance, a token consisting of the text 'string' can be either an identifier
+         * named 'string' or the keyword 'string', however, because this classifier is not aware,
+         * it relies on certain heuristics to give acceptable results. For classifications where
+         * speed trumps accuracy, this function is preferable; however, for true accuracy, the
+         * syntactic classifier is ideal. In fact, in certain editing scenarios, combining the
+         * lexical, syntactic, and semantic classifiers may issue the best user experience.
+         *
+         * @param text                      The text of a line to classify.
+         * @param lexState                  The state of the lexical classifier at the end of the previous line.
+         * @param syntacticClassifierAbsent Whether the client is *not* using a syntactic classifier.
+         *                                  If there is no syntactic classifier (syntacticClassifierAbsent=true),
+         *                                  certain heuristics may be used in its place; however, if there is a
+         *                                  syntactic classifier (syntacticClassifierAbsent=false), certain
+         *                                  classifications which may be incorrectly categorized will be given
+         *                                  back as Identifiers in order to allow the syntactic classifier to
+         *                                  subsume the classification.
+         */
+        getClassificationsForLine(text: string, lexState: EndOfLineState, syntacticClassifierAbsent: boolean): ClassificationResult;
+    }
+    /**
+      * The document registry represents a store of SourceFile objects that can be shared between
+      * multiple LanguageService instances. A LanguageService instance holds on the SourceFile (AST)
+      * of files in the context.
+      * SourceFile objects account for most of the memory usage by the language service. Sharing
+      * the same DocumentRegistry instance between different instances of LanguageService allow
+      * for more efficient memory utilization since all projects will share at least the library
+      * file (lib.d.ts).
+      *
+      * A more advanced use of the document registry is to serialize sourceFile objects to disk
+      * and re-hydrate them when needed.
+      *
+      * To create a default DocumentRegistry, use createDocumentRegistry to create one, and pass it
+      * to all subsequent createLanguageService calls.
+      */
+    interface DocumentRegistry {
+        /**
+          * Request a stored SourceFile with a given fileName and compilationSettings.
+          * The first call to acquire will call createLanguageServiceSourceFile to generate
+          * the SourceFile if was not found in the registry.
+          *
+          * @param fileName The name of the file requested
+          * @param compilationSettings Some compilation settings like target affects the
+          * shape of a the resulting SourceFile. This allows the DocumentRegistry to store
+          * multiple copies of the same file for different compilation settings.
+          * @parm scriptSnapshot Text of the file. Only used if the file was not found
+          * in the registry and a new one was created.
+          * @parm version Current version of the file. Only used if the file was not found
+          * in the registry and a new one was created.
+          */
+        acquireDocument(fileName: string, compilationSettings: CompilerOptions, scriptSnapshot: IScriptSnapshot, version: string): SourceFile;
+        /**
+          * Request an updated version of an already existing SourceFile with a given fileName
+          * and compilationSettings. The update will intern call updateLanguageServiceSourceFile
+          * to get an updated SourceFile.
+          *
+          * Note: It is not allowed to call update on a SourceFile that was not acquired from this
+          * registry originally.
+          *
+          * @param sourceFile The original sourceFile object to update
+          * @param fileName The name of the file requested
+          * @param compilationSettings Some compilation settings like target affects the
+          * shape of a the resulting SourceFile. This allows the DocumentRegistry to store
+          * multiple copies of the same file for different compilation settings.
+          * @parm scriptSnapshot Text of the file. Only used if the file was not found
+          * in the registry and a new one was created.
+          * @parm version Current version of the file. Only used if the file was not found
+          * in the registry and a new one was created.
+          * @parm textChangeRange Change ranges since the last snapshot. Only used if the file
+          * was not found in the registry and a new one was created.
+          */
+        updateDocument(sourceFile: SourceFile, fileName: string, compilationSettings: CompilerOptions, scriptSnapshot: IScriptSnapshot, version: string, textChangeRange: TextChangeRange): SourceFile;
+        /**
+          * Informs the DocumentRegistry that a file is not needed any longer.
+          *
+          * Note: It is not allowed to call release on a SourceFile that was not acquired from
+          * this registry originally.
+          *
+          * @param fileName The name of the file to be released
+          * @param compilationSettings The compilation settings used to acquire the file
+          */
+        releaseDocument(fileName: string, compilationSettings: CompilerOptions): void;
+    }
+    class ScriptElementKind {
+        static unknown: string;
+        static keyword: string;
+        static scriptElement: string;
+        static moduleElement: string;
+        static classElement: string;
+        static interfaceElement: string;
+        static typeElement: string;
+        static enumElement: string;
+        static variableElement: string;
+        static localVariableElement: string;
+        static functionElement: string;
+        static localFunctionElement: string;
+        static memberFunctionElement: string;
+        static memberGetAccessorElement: string;
+        static memberSetAccessorElement: string;
+        static memberVariableElement: string;
+        static constructorImplementationElement: string;
+        static callSignatureElement: string;
+        static indexSignatureElement: string;
+        static constructSignatureElement: string;
+        static parameterElement: string;
+        static typeParameterElement: string;
+        static primitiveType: string;
+        static label: string;
+        static alias: string;
+        static constElement: string;
+        static letElement: string;
+    }
+    class ScriptElementKindModifier {
+        static none: string;
+        static publicMemberModifier: string;
+        static privateMemberModifier: string;
+        static protectedMemberModifier: string;
+        static exportedModifier: string;
+        static ambientModifier: string;
+        static staticModifier: string;
+    }
+    class ClassificationTypeNames {
+        static comment: string;
+        static identifier: string;
+        static keyword: string;
+        static numericLiteral: string;
+        static operator: string;
+        static stringLiteral: string;
+        static whiteSpace: string;
+        static text: string;
+        static punctuation: string;
+        static className: string;
+        static enumName: string;
+        static interfaceName: string;
+        static moduleName: string;
+        static typeParameterName: string;
+        static typeAlias: string;
+    }
+    interface DisplayPartsSymbolWriter extends SymbolWriter {
+        displayParts(): SymbolDisplayPart[];
+    }
+    function displayPartsToString(displayParts: SymbolDisplayPart[]): string;
+    function getDefaultCompilerOptions(): CompilerOptions;
+    class OperationCanceledException {
+    }
+    class CancellationTokenObject {
+        private cancellationToken;
+        static None: CancellationTokenObject;
+        constructor(cancellationToken: CancellationToken);
+        isCancellationRequested(): boolean;
+        throwIfCancellationRequested(): void;
+    }
+    function createLanguageServiceSourceFile(fileName: string, scriptSnapshot: IScriptSnapshot, scriptTarget: ScriptTarget, version: string, setNodeParents: boolean): SourceFile;
+    var disableIncrementalParsing: boolean;
+    function updateLanguageServiceSourceFile(sourceFile: SourceFile, scriptSnapshot: IScriptSnapshot, version: string, textChangeRange: TextChangeRange, aggressiveChecks?: boolean): SourceFile;
+    function createDocumentRegistry(): DocumentRegistry;
+    function preProcessFile(sourceText: string, readImportFiles?: boolean): PreProcessedFileInfo;
+    function createLanguageService(host: LanguageServiceHost, documentRegistry?: DocumentRegistry): LanguageService;
+    function createClassifier(): Classifier;
+    /**
+      * Get the path of the default library file (lib.d.ts) as distributed with the typescript
+      * node package.
+      * The functionality is not supported if the ts module is consumed outside of a node module.
+      */
+    function getDefaultLibFilePath(options: CompilerOptions): string;
+}
+
+
+//// [APISample_compile.js]
+/*
+ * Note: This test is a public API sample. The sample sources can be found
+         at: https://github.com/Microsoft/TypeScript/wiki/Using-the-Compiler-API#a-minimal-compiler
+ *       Please log a "breaking change" issue for any API breaking change affecting this issue
+ */
+var ts = require("typescript");
+function compile(fileNames, options) {
+    var program = ts.createProgram(fileNames, options);
+    var emitResult = program.emit();
+    var allDiagnostics = ts.getPreEmitDiagnostics(program).concat(emitResult.diagnostics);
+    allDiagnostics.forEach(function (diagnostic) {
+        var lineChar = diagnostic.file.getLineAndCharacterOfPosition(diagnostic.start);
+        console.log(diagnostic.file.fileName + " (" + (lineChar.line + 1) + "," + (lineChar.character + 1) + "): " + ts.flattenDiagnosticMessageText(diagnostic.messageText, os.EOL));
+    });
+    var exitCode = emitResult.emitSkipped ? 1 : 0;
+    console.log("Process exiting with code '" + exitCode + "'.");
+    process.exit(exitCode);
+}
+exports.compile = compile;
+compile(process.argv.slice(2), {
+    noEmitOnError: true, noImplicitAny: true,
+    target: 1 /* ES5 */, module: 1 /* CommonJS */
+});