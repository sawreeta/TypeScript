//// [computedPropertyNames5_ES5.ts]
var b: boolean;
var v = {
    [b]: 0,
    [true]: 1,
    [[]]: 0,
    [{}]: 0,
    [undefined]: undefined,
    [null]: null
}

//// [computedPropertyNames5_ES5.js]
var b;
<<<<<<< HEAD
var v = (_a = {}, _a[b] =
    0, _a[true] =
    1, _a[[]] =
    0, _a[{}] =
    0, _a[undefined] =
    undefined, _a[null] =
    null, _a);
=======
var v = (_a = {},
    _a[b] = 0,
    _a[true] = 1,
    _a[[]] = 0,
    _a[{}] = 0,
    _a[undefined] = undefined,
    _a[null] = null,
    _a);
>>>>>>> 7b22880b
var _a;
<|MERGE_RESOLUTION|>--- conflicted
+++ resolved
@@ -1,4 +1,4 @@
-//// [computedPropertyNames5_ES5.ts]
+//// [computedPropertyNames5_ES5.ts]
 var b: boolean;
 var v = {
     [b]: 0,
@@ -7,26 +7,16 @@
     [{}]: 0,
     [undefined]: undefined,
     [null]: null
-}
-
-//// [computedPropertyNames5_ES5.js]
-var b;
-<<<<<<< HEAD
-var v = (_a = {}, _a[b] =
-    0, _a[true] =
-    1, _a[[]] =
-    0, _a[{}] =
-    0, _a[undefined] =
-    undefined, _a[null] =
-    null, _a);
-=======
-var v = (_a = {},
-    _a[b] = 0,
-    _a[true] = 1,
-    _a[[]] = 0,
-    _a[{}] = 0,
-    _a[undefined] = undefined,
-    _a[null] = null,
-    _a);
->>>>>>> 7b22880b
-var _a;
+}
+
+//// [computedPropertyNames5_ES5.js]
+var b;
+var v = (_a = {},
+    _a[b] = 0,
+    _a[true] = 1,
+    _a[[]] = 0,
+    _a[{}] = 0,
+    _a[undefined] = undefined,
+    _a[null] = null,
+    _a);
+var _a;