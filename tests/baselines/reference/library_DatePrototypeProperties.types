--- conflicted
+++ resolved
@@ -1,469 +1,370 @@
-=== tests/cases/compiler/library_DatePrototypeProperties.ts ===
-// Properties of the Date prototype object as per ES5 spec
-// http://www.ecma-international.org/ecma-262/5.1/#sec-15.9.5
-Date.prototype.constructor;
->Date.prototype.constructor : Function
->Date.prototype : Date
->Date : DateConstructor
->prototype : Date
->constructor : Function
-
-Date.prototype.toString();
->Date.prototype.toString() : string
->Date.prototype.toString : (this: Date) => string
->Date.prototype : Date
->Date : DateConstructor
->prototype : Date
->toString : (this: Date) => string
-
-Date.prototype.toDateString();
->Date.prototype.toDateString() : string
->Date.prototype.toDateString : (this: Date) => string
->Date.prototype : Date
->Date : DateConstructor
->prototype : Date
->toDateString : (this: Date) => string
-
-Date.prototype.toTimeString();
->Date.prototype.toTimeString() : string
->Date.prototype.toTimeString : (this: Date) => string
->Date.prototype : Date
->Date : DateConstructor
->prototype : Date
->toTimeString : (this: Date) => string
-
-Date.prototype.toLocaleString();
->Date.prototype.toLocaleString() : string
-<<<<<<< HEAD
->Date.prototype.toLocaleString : { (this: Date): string; (this: Date, locales?: string[], options?: Intl.DateTimeFormatOptions): string; (this: Date, locale?: string, options?: Intl.DateTimeFormatOptions): string; }
->Date.prototype : Date
->Date : DateConstructor
->prototype : Date
->toLocaleString : { (this: Date): string; (this: Date, locales?: string[], options?: Intl.DateTimeFormatOptions): string; (this: Date, locale?: string, options?: Intl.DateTimeFormatOptions): string; }
-
-Date.prototype.toLocaleDateString();
->Date.prototype.toLocaleDateString() : string
->Date.prototype.toLocaleDateString : { (this: Date): string; (this: Date, locales?: string[], options?: Intl.DateTimeFormatOptions): string; (this: Date, locale?: string, options?: Intl.DateTimeFormatOptions): string; }
->Date.prototype : Date
->Date : DateConstructor
->prototype : Date
->toLocaleDateString : { (this: Date): string; (this: Date, locales?: string[], options?: Intl.DateTimeFormatOptions): string; (this: Date, locale?: string, options?: Intl.DateTimeFormatOptions): string; }
-
-Date.prototype.toLocaleTimeString();
->Date.prototype.toLocaleTimeString() : string
->Date.prototype.toLocaleTimeString : { (this: Date): string; (this: Date, locale?: string[], options?: Intl.DateTimeFormatOptions): string; (this: Date, locale?: string, options?: Intl.DateTimeFormatOptions): string; }
->Date.prototype : Date
->Date : DateConstructor
->prototype : Date
->toLocaleTimeString : { (this: Date): string; (this: Date, locale?: string[], options?: Intl.DateTimeFormatOptions): string; (this: Date, locale?: string, options?: Intl.DateTimeFormatOptions): string; }
-=======
->Date.prototype.toLocaleString : { (): string; (locales?: string | string[], options?: Intl.DateTimeFormatOptions): string; }
->Date.prototype : Date
->Date : DateConstructor
->prototype : Date
->toLocaleString : { (): string; (locales?: string | string[], options?: Intl.DateTimeFormatOptions): string; }
-
-Date.prototype.toLocaleDateString();
->Date.prototype.toLocaleDateString() : string
->Date.prototype.toLocaleDateString : { (): string; (locales?: string | string[], options?: Intl.DateTimeFormatOptions): string; }
->Date.prototype : Date
->Date : DateConstructor
->prototype : Date
->toLocaleDateString : { (): string; (locales?: string | string[], options?: Intl.DateTimeFormatOptions): string; }
-
-Date.prototype.toLocaleTimeString();
->Date.prototype.toLocaleTimeString() : string
->Date.prototype.toLocaleTimeString : { (): string; (locales?: string | string[], options?: Intl.DateTimeFormatOptions): string; }
->Date.prototype : Date
->Date : DateConstructor
->prototype : Date
->toLocaleTimeString : { (): string; (locales?: string | string[], options?: Intl.DateTimeFormatOptions): string; }
->>>>>>> 02334d85
-
-Date.prototype.valueOf();
->Date.prototype.valueOf() : number
->Date.prototype.valueOf : (this: Date) => number
->Date.prototype : Date
->Date : DateConstructor
->prototype : Date
->valueOf : (this: Date) => number
-
-Date.prototype.getTime();
->Date.prototype.getTime() : number
->Date.prototype.getTime : (this: Date) => number
->Date.prototype : Date
->Date : DateConstructor
->prototype : Date
->getTime : (this: Date) => number
-
-Date.prototype.getFullYear();
->Date.prototype.getFullYear() : number
->Date.prototype.getFullYear : (this: Date) => number
->Date.prototype : Date
->Date : DateConstructor
->prototype : Date
->getFullYear : (this: Date) => number
-
-Date.prototype.getUTCFullYear();
->Date.prototype.getUTCFullYear() : number
->Date.prototype.getUTCFullYear : (this: Date) => number
->Date.prototype : Date
->Date : DateConstructor
->prototype : Date
->getUTCFullYear : (this: Date) => number
-
-Date.prototype.getMonth();
->Date.prototype.getMonth() : number
->Date.prototype.getMonth : (this: Date) => number
->Date.prototype : Date
->Date : DateConstructor
->prototype : Date
->getMonth : (this: Date) => number
-
-Date.prototype.getUTCMonth();
->Date.prototype.getUTCMonth() : number
->Date.prototype.getUTCMonth : (this: Date) => number
->Date.prototype : Date
->Date : DateConstructor
->prototype : Date
->getUTCMonth : (this: Date) => number
-
-Date.prototype.getDate();
->Date.prototype.getDate() : number
->Date.prototype.getDate : (this: Date) => number
->Date.prototype : Date
->Date : DateConstructor
->prototype : Date
->getDate : (this: Date) => number
-
-Date.prototype.getUTCDate();
->Date.prototype.getUTCDate() : number
->Date.prototype.getUTCDate : (this: Date) => number
->Date.prototype : Date
->Date : DateConstructor
->prototype : Date
->getUTCDate : (this: Date) => number
-
-Date.prototype.getDay();
->Date.prototype.getDay() : number
->Date.prototype.getDay : (this: Date) => number
->Date.prototype : Date
->Date : DateConstructor
->prototype : Date
->getDay : (this: Date) => number
-
-Date.prototype.getUTCDay();
->Date.prototype.getUTCDay() : number
->Date.prototype.getUTCDay : (this: Date) => number
->Date.prototype : Date
->Date : DateConstructor
->prototype : Date
->getUTCDay : (this: Date) => number
-
-Date.prototype.getHours();
->Date.prototype.getHours() : number
->Date.prototype.getHours : (this: Date) => number
->Date.prototype : Date
->Date : DateConstructor
->prototype : Date
->getHours : (this: Date) => number
-
-Date.prototype.getUTCHours();
->Date.prototype.getUTCHours() : number
->Date.prototype.getUTCHours : (this: Date) => number
->Date.prototype : Date
->Date : DateConstructor
->prototype : Date
->getUTCHours : (this: Date) => number
-
-Date.prototype.getMinutes();
->Date.prototype.getMinutes() : number
->Date.prototype.getMinutes : (this: Date) => number
->Date.prototype : Date
->Date : DateConstructor
->prototype : Date
->getMinutes : (this: Date) => number
-
-Date.prototype.getUTCMinutes();
->Date.prototype.getUTCMinutes() : number
->Date.prototype.getUTCMinutes : (this: Date) => number
->Date.prototype : Date
->Date : DateConstructor
->prototype : Date
->getUTCMinutes : (this: Date) => number
-
-Date.prototype.getSeconds();
->Date.prototype.getSeconds() : number
->Date.prototype.getSeconds : (this: Date) => number
->Date.prototype : Date
->Date : DateConstructor
->prototype : Date
->getSeconds : (this: Date) => number
-
-Date.prototype.getUTCSeconds();
->Date.prototype.getUTCSeconds() : number
->Date.prototype.getUTCSeconds : (this: Date) => number
->Date.prototype : Date
->Date : DateConstructor
->prototype : Date
->getUTCSeconds : (this: Date) => number
-
-Date.prototype.getMilliseconds();
->Date.prototype.getMilliseconds() : number
->Date.prototype.getMilliseconds : (this: Date) => number
->Date.prototype : Date
->Date : DateConstructor
->prototype : Date
->getMilliseconds : (this: Date) => number
-
-Date.prototype.getUTCMilliseconds();
->Date.prototype.getUTCMilliseconds() : number
->Date.prototype.getUTCMilliseconds : (this: Date) => number
->Date.prototype : Date
->Date : DateConstructor
->prototype : Date
->getUTCMilliseconds : (this: Date) => number
-
-Date.prototype.getTimezoneOffset();
->Date.prototype.getTimezoneOffset() : number
->Date.prototype.getTimezoneOffset : (this: Date) => number
->Date.prototype : Date
->Date : DateConstructor
->prototype : Date
->getTimezoneOffset : (this: Date) => number
-
-Date.prototype.setTime(0);
->Date.prototype.setTime(0) : number
->Date.prototype.setTime : (this: Date, time: number) => number
->Date.prototype : Date
->Date : DateConstructor
->prototype : Date
-<<<<<<< HEAD
->setTime : (this: Date, time: number) => number
->0 : number
-=======
->setTime : (time: number) => number
->0 : 0
->>>>>>> 02334d85
-
-Date.prototype.setMilliseconds(0);
->Date.prototype.setMilliseconds(0) : number
->Date.prototype.setMilliseconds : (this: Date, ms: number) => number
->Date.prototype : Date
->Date : DateConstructor
->prototype : Date
-<<<<<<< HEAD
->setMilliseconds : (this: Date, ms: number) => number
->0 : number
-=======
->setMilliseconds : (ms: number) => number
->0 : 0
->>>>>>> 02334d85
-
-Date.prototype.setUTCMilliseconds(0);
->Date.prototype.setUTCMilliseconds(0) : number
->Date.prototype.setUTCMilliseconds : (this: Date, ms: number) => number
->Date.prototype : Date
->Date : DateConstructor
->prototype : Date
-<<<<<<< HEAD
->setUTCMilliseconds : (this: Date, ms: number) => number
->0 : number
-=======
->setUTCMilliseconds : (ms: number) => number
->0 : 0
->>>>>>> 02334d85
-
-Date.prototype.setSeconds(0);
->Date.prototype.setSeconds(0) : number
->Date.prototype.setSeconds : (this: Date, sec: number, ms?: number) => number
->Date.prototype : Date
->Date : DateConstructor
->prototype : Date
-<<<<<<< HEAD
->setSeconds : (this: Date, sec: number, ms?: number) => number
->0 : number
-=======
->setSeconds : (sec: number, ms?: number) => number
->0 : 0
->>>>>>> 02334d85
-
-Date.prototype.setUTCSeconds(0);
->Date.prototype.setUTCSeconds(0) : number
->Date.prototype.setUTCSeconds : (this: Date, sec: number, ms?: number) => number
->Date.prototype : Date
->Date : DateConstructor
->prototype : Date
-<<<<<<< HEAD
->setUTCSeconds : (this: Date, sec: number, ms?: number) => number
->0 : number
-=======
->setUTCSeconds : (sec: number, ms?: number) => number
->0 : 0
->>>>>>> 02334d85
-
-Date.prototype.setMinutes(0);
->Date.prototype.setMinutes(0) : number
->Date.prototype.setMinutes : (this: Date, min: number, sec?: number, ms?: number) => number
->Date.prototype : Date
->Date : DateConstructor
->prototype : Date
-<<<<<<< HEAD
->setMinutes : (this: Date, min: number, sec?: number, ms?: number) => number
->0 : number
-=======
->setMinutes : (min: number, sec?: number, ms?: number) => number
->0 : 0
->>>>>>> 02334d85
-
-Date.prototype.setUTCMinutes(0);
->Date.prototype.setUTCMinutes(0) : number
->Date.prototype.setUTCMinutes : (this: Date, min: number, sec?: number, ms?: number) => number
->Date.prototype : Date
->Date : DateConstructor
->prototype : Date
-<<<<<<< HEAD
->setUTCMinutes : (this: Date, min: number, sec?: number, ms?: number) => number
->0 : number
-=======
->setUTCMinutes : (min: number, sec?: number, ms?: number) => number
->0 : 0
->>>>>>> 02334d85
-
-Date.prototype.setHours(0);
->Date.prototype.setHours(0) : number
->Date.prototype.setHours : (this: Date, hours: number, min?: number, sec?: number, ms?: number) => number
->Date.prototype : Date
->Date : DateConstructor
->prototype : Date
-<<<<<<< HEAD
->setHours : (this: Date, hours: number, min?: number, sec?: number, ms?: number) => number
->0 : number
-=======
->setHours : (hours: number, min?: number, sec?: number, ms?: number) => number
->0 : 0
->>>>>>> 02334d85
-
-Date.prototype.setUTCHours(0);
->Date.prototype.setUTCHours(0) : number
->Date.prototype.setUTCHours : (this: Date, hours: number, min?: number, sec?: number, ms?: number) => number
->Date.prototype : Date
->Date : DateConstructor
->prototype : Date
-<<<<<<< HEAD
->setUTCHours : (this: Date, hours: number, min?: number, sec?: number, ms?: number) => number
->0 : number
-=======
->setUTCHours : (hours: number, min?: number, sec?: number, ms?: number) => number
->0 : 0
->>>>>>> 02334d85
-
-Date.prototype.setDate(0);
->Date.prototype.setDate(0) : number
->Date.prototype.setDate : (this: Date, date: number) => number
->Date.prototype : Date
->Date : DateConstructor
->prototype : Date
-<<<<<<< HEAD
->setDate : (this: Date, date: number) => number
->0 : number
-=======
->setDate : (date: number) => number
->0 : 0
->>>>>>> 02334d85
-
-Date.prototype.setUTCDate(0);
->Date.prototype.setUTCDate(0) : number
->Date.prototype.setUTCDate : (this: Date, date: number) => number
->Date.prototype : Date
->Date : DateConstructor
->prototype : Date
-<<<<<<< HEAD
->setUTCDate : (this: Date, date: number) => number
->0 : number
-=======
->setUTCDate : (date: number) => number
->0 : 0
->>>>>>> 02334d85
-
-Date.prototype.setMonth(0);
->Date.prototype.setMonth(0) : number
->Date.prototype.setMonth : (this: Date, month: number, date?: number) => number
->Date.prototype : Date
->Date : DateConstructor
->prototype : Date
-<<<<<<< HEAD
->setMonth : (this: Date, month: number, date?: number) => number
->0 : number
-=======
->setMonth : (month: number, date?: number) => number
->0 : 0
->>>>>>> 02334d85
-
-Date.prototype.setUTCMonth(0);
->Date.prototype.setUTCMonth(0) : number
->Date.prototype.setUTCMonth : (this: Date, month: number, date?: number) => number
->Date.prototype : Date
->Date : DateConstructor
->prototype : Date
-<<<<<<< HEAD
->setUTCMonth : (this: Date, month: number, date?: number) => number
->0 : number
-=======
->setUTCMonth : (month: number, date?: number) => number
->0 : 0
->>>>>>> 02334d85
-
-Date.prototype.setFullYear(0);
->Date.prototype.setFullYear(0) : number
->Date.prototype.setFullYear : (this: Date, year: number, month?: number, date?: number) => number
->Date.prototype : Date
->Date : DateConstructor
->prototype : Date
-<<<<<<< HEAD
->setFullYear : (this: Date, year: number, month?: number, date?: number) => number
->0 : number
-=======
->setFullYear : (year: number, month?: number, date?: number) => number
->0 : 0
->>>>>>> 02334d85
-
-Date.prototype.setUTCFullYear(0);
->Date.prototype.setUTCFullYear(0) : number
->Date.prototype.setUTCFullYear : (this: Date, year: number, month?: number, date?: number) => number
->Date.prototype : Date
->Date : DateConstructor
->prototype : Date
-<<<<<<< HEAD
->setUTCFullYear : (this: Date, year: number, month?: number, date?: number) => number
->0 : number
-=======
->setUTCFullYear : (year: number, month?: number, date?: number) => number
->0 : 0
->>>>>>> 02334d85
-
-Date.prototype.toUTCString();
->Date.prototype.toUTCString() : string
->Date.prototype.toUTCString : (this: Date) => string
->Date.prototype : Date
->Date : DateConstructor
->prototype : Date
->toUTCString : (this: Date) => string
-
-Date.prototype.toISOString();
->Date.prototype.toISOString() : string
->Date.prototype.toISOString : (this: Date) => string
->Date.prototype : Date
->Date : DateConstructor
->prototype : Date
->toISOString : (this: Date) => string
-
-Date.prototype.toJSON(null);
->Date.prototype.toJSON(null) : string
->Date.prototype.toJSON : (this: Date, key?: any) => string
->Date.prototype : Date
->Date : DateConstructor
->prototype : Date
->toJSON : (this: Date, key?: any) => string
->null : null
-
+=== tests/cases/compiler/library_DatePrototypeProperties.ts ===
+// Properties of the Date prototype object as per ES5 spec
+// http://www.ecma-international.org/ecma-262/5.1/#sec-15.9.5
+Date.prototype.constructor;
+>Date.prototype.constructor : Function
+>Date.prototype : Date
+>Date : DateConstructor
+>prototype : Date
+>constructor : Function
+
+Date.prototype.toString();
+>Date.prototype.toString() : string
+>Date.prototype.toString : (this: Date) => string
+>Date.prototype : Date
+>Date : DateConstructor
+>prototype : Date
+>toString : (this: Date) => string
+
+Date.prototype.toDateString();
+>Date.prototype.toDateString() : string
+>Date.prototype.toDateString : (this: Date) => string
+>Date.prototype : Date
+>Date : DateConstructor
+>prototype : Date
+>toDateString : (this: Date) => string
+
+Date.prototype.toTimeString();
+>Date.prototype.toTimeString() : string
+>Date.prototype.toTimeString : (this: Date) => string
+>Date.prototype : Date
+>Date : DateConstructor
+>prototype : Date
+>toTimeString : (this: Date) => string
+
+Date.prototype.toLocaleString();
+>Date.prototype.toLocaleString() : string
+>Date.prototype.toLocaleString : { (this: Date): string; (this: Date, locales?: string | string[], options?: Intl.DateTimeFormatOptions): string; }
+>Date.prototype : Date
+>Date : DateConstructor
+>prototype : Date
+>toLocaleString : { (this: Date): string; (this: Date, locales?: string | string[], options?: Intl.DateTimeFormatOptions): string; }
+
+Date.prototype.toLocaleDateString();
+>Date.prototype.toLocaleDateString() : string
+>Date.prototype.toLocaleDateString : { (this: Date): string; (this: Date, locales?: string | string[], options?: Intl.DateTimeFormatOptions): string; }
+>Date.prototype : Date
+>Date : DateConstructor
+>prototype : Date
+>toLocaleDateString : { (this: Date): string; (this: Date, locales?: string | string[], options?: Intl.DateTimeFormatOptions): string; }
+
+Date.prototype.toLocaleTimeString();
+>Date.prototype.toLocaleTimeString() : string
+>Date.prototype.toLocaleTimeString : { (this: Date): string; (this: Date, locales?: string | string[], options?: Intl.DateTimeFormatOptions): string; }
+>Date.prototype : Date
+>Date : DateConstructor
+>prototype : Date
+>toLocaleTimeString : { (this: Date): string; (this: Date, locales?: string | string[], options?: Intl.DateTimeFormatOptions): string; }
+
+Date.prototype.valueOf();
+>Date.prototype.valueOf() : number
+>Date.prototype.valueOf : (this: Date) => number
+>Date.prototype : Date
+>Date : DateConstructor
+>prototype : Date
+>valueOf : (this: Date) => number
+
+Date.prototype.getTime();
+>Date.prototype.getTime() : number
+>Date.prototype.getTime : (this: Date) => number
+>Date.prototype : Date
+>Date : DateConstructor
+>prototype : Date
+>getTime : (this: Date) => number
+
+Date.prototype.getFullYear();
+>Date.prototype.getFullYear() : number
+>Date.prototype.getFullYear : (this: Date) => number
+>Date.prototype : Date
+>Date : DateConstructor
+>prototype : Date
+>getFullYear : (this: Date) => number
+
+Date.prototype.getUTCFullYear();
+>Date.prototype.getUTCFullYear() : number
+>Date.prototype.getUTCFullYear : (this: Date) => number
+>Date.prototype : Date
+>Date : DateConstructor
+>prototype : Date
+>getUTCFullYear : (this: Date) => number
+
+Date.prototype.getMonth();
+>Date.prototype.getMonth() : number
+>Date.prototype.getMonth : (this: Date) => number
+>Date.prototype : Date
+>Date : DateConstructor
+>prototype : Date
+>getMonth : (this: Date) => number
+
+Date.prototype.getUTCMonth();
+>Date.prototype.getUTCMonth() : number
+>Date.prototype.getUTCMonth : (this: Date) => number
+>Date.prototype : Date
+>Date : DateConstructor
+>prototype : Date
+>getUTCMonth : (this: Date) => number
+
+Date.prototype.getDate();
+>Date.prototype.getDate() : number
+>Date.prototype.getDate : (this: Date) => number
+>Date.prototype : Date
+>Date : DateConstructor
+>prototype : Date
+>getDate : (this: Date) => number
+
+Date.prototype.getUTCDate();
+>Date.prototype.getUTCDate() : number
+>Date.prototype.getUTCDate : (this: Date) => number
+>Date.prototype : Date
+>Date : DateConstructor
+>prototype : Date
+>getUTCDate : (this: Date) => number
+
+Date.prototype.getDay();
+>Date.prototype.getDay() : number
+>Date.prototype.getDay : (this: Date) => number
+>Date.prototype : Date
+>Date : DateConstructor
+>prototype : Date
+>getDay : (this: Date) => number
+
+Date.prototype.getUTCDay();
+>Date.prototype.getUTCDay() : number
+>Date.prototype.getUTCDay : (this: Date) => number
+>Date.prototype : Date
+>Date : DateConstructor
+>prototype : Date
+>getUTCDay : (this: Date) => number
+
+Date.prototype.getHours();
+>Date.prototype.getHours() : number
+>Date.prototype.getHours : (this: Date) => number
+>Date.prototype : Date
+>Date : DateConstructor
+>prototype : Date
+>getHours : (this: Date) => number
+
+Date.prototype.getUTCHours();
+>Date.prototype.getUTCHours() : number
+>Date.prototype.getUTCHours : (this: Date) => number
+>Date.prototype : Date
+>Date : DateConstructor
+>prototype : Date
+>getUTCHours : (this: Date) => number
+
+Date.prototype.getMinutes();
+>Date.prototype.getMinutes() : number
+>Date.prototype.getMinutes : (this: Date) => number
+>Date.prototype : Date
+>Date : DateConstructor
+>prototype : Date
+>getMinutes : (this: Date) => number
+
+Date.prototype.getUTCMinutes();
+>Date.prototype.getUTCMinutes() : number
+>Date.prototype.getUTCMinutes : (this: Date) => number
+>Date.prototype : Date
+>Date : DateConstructor
+>prototype : Date
+>getUTCMinutes : (this: Date) => number
+
+Date.prototype.getSeconds();
+>Date.prototype.getSeconds() : number
+>Date.prototype.getSeconds : (this: Date) => number
+>Date.prototype : Date
+>Date : DateConstructor
+>prototype : Date
+>getSeconds : (this: Date) => number
+
+Date.prototype.getUTCSeconds();
+>Date.prototype.getUTCSeconds() : number
+>Date.prototype.getUTCSeconds : (this: Date) => number
+>Date.prototype : Date
+>Date : DateConstructor
+>prototype : Date
+>getUTCSeconds : (this: Date) => number
+
+Date.prototype.getMilliseconds();
+>Date.prototype.getMilliseconds() : number
+>Date.prototype.getMilliseconds : (this: Date) => number
+>Date.prototype : Date
+>Date : DateConstructor
+>prototype : Date
+>getMilliseconds : (this: Date) => number
+
+Date.prototype.getUTCMilliseconds();
+>Date.prototype.getUTCMilliseconds() : number
+>Date.prototype.getUTCMilliseconds : (this: Date) => number
+>Date.prototype : Date
+>Date : DateConstructor
+>prototype : Date
+>getUTCMilliseconds : (this: Date) => number
+
+Date.prototype.getTimezoneOffset();
+>Date.prototype.getTimezoneOffset() : number
+>Date.prototype.getTimezoneOffset : (this: Date) => number
+>Date.prototype : Date
+>Date : DateConstructor
+>prototype : Date
+>getTimezoneOffset : (this: Date) => number
+
+Date.prototype.setTime(0);
+>Date.prototype.setTime(0) : number
+>Date.prototype.setTime : (this: Date, time: number) => number
+>Date.prototype : Date
+>Date : DateConstructor
+>prototype : Date
+>setTime : (this: Date, time: number) => number
+>0 : 0
+
+Date.prototype.setMilliseconds(0);
+>Date.prototype.setMilliseconds(0) : number
+>Date.prototype.setMilliseconds : (this: Date, ms: number) => number
+>Date.prototype : Date
+>Date : DateConstructor
+>prototype : Date
+>setMilliseconds : (this: Date, ms: number) => number
+>0 : 0
+
+Date.prototype.setUTCMilliseconds(0);
+>Date.prototype.setUTCMilliseconds(0) : number
+>Date.prototype.setUTCMilliseconds : (this: Date, ms: number) => number
+>Date.prototype : Date
+>Date : DateConstructor
+>prototype : Date
+>setUTCMilliseconds : (this: Date, ms: number) => number
+>0 : 0
+
+Date.prototype.setSeconds(0);
+>Date.prototype.setSeconds(0) : number
+>Date.prototype.setSeconds : (this: Date, sec: number, ms?: number) => number
+>Date.prototype : Date
+>Date : DateConstructor
+>prototype : Date
+>setSeconds : (this: Date, sec: number, ms?: number) => number
+>0 : 0
+
+Date.prototype.setUTCSeconds(0);
+>Date.prototype.setUTCSeconds(0) : number
+>Date.prototype.setUTCSeconds : (this: Date, sec: number, ms?: number) => number
+>Date.prototype : Date
+>Date : DateConstructor
+>prototype : Date
+>setUTCSeconds : (this: Date, sec: number, ms?: number) => number
+>0 : 0
+
+Date.prototype.setMinutes(0);
+>Date.prototype.setMinutes(0) : number
+>Date.prototype.setMinutes : (this: Date, min: number, sec?: number, ms?: number) => number
+>Date.prototype : Date
+>Date : DateConstructor
+>prototype : Date
+>setMinutes : (this: Date, min: number, sec?: number, ms?: number) => number
+>0 : 0
+
+Date.prototype.setUTCMinutes(0);
+>Date.prototype.setUTCMinutes(0) : number
+>Date.prototype.setUTCMinutes : (this: Date, min: number, sec?: number, ms?: number) => number
+>Date.prototype : Date
+>Date : DateConstructor
+>prototype : Date
+>setUTCMinutes : (this: Date, min: number, sec?: number, ms?: number) => number
+>0 : 0
+
+Date.prototype.setHours(0);
+>Date.prototype.setHours(0) : number
+>Date.prototype.setHours : (this: Date, hours: number, min?: number, sec?: number, ms?: number) => number
+>Date.prototype : Date
+>Date : DateConstructor
+>prototype : Date
+>setHours : (this: Date, hours: number, min?: number, sec?: number, ms?: number) => number
+>0 : 0
+
+Date.prototype.setUTCHours(0);
+>Date.prototype.setUTCHours(0) : number
+>Date.prototype.setUTCHours : (this: Date, hours: number, min?: number, sec?: number, ms?: number) => number
+>Date.prototype : Date
+>Date : DateConstructor
+>prototype : Date
+>setUTCHours : (this: Date, hours: number, min?: number, sec?: number, ms?: number) => number
+>0 : 0
+
+Date.prototype.setDate(0);
+>Date.prototype.setDate(0) : number
+>Date.prototype.setDate : (this: Date, date: number) => number
+>Date.prototype : Date
+>Date : DateConstructor
+>prototype : Date
+>setDate : (this: Date, date: number) => number
+>0 : 0
+
+Date.prototype.setUTCDate(0);
+>Date.prototype.setUTCDate(0) : number
+>Date.prototype.setUTCDate : (this: Date, date: number) => number
+>Date.prototype : Date
+>Date : DateConstructor
+>prototype : Date
+>setUTCDate : (this: Date, date: number) => number
+>0 : 0
+
+Date.prototype.setMonth(0);
+>Date.prototype.setMonth(0) : number
+>Date.prototype.setMonth : (this: Date, month: number, date?: number) => number
+>Date.prototype : Date
+>Date : DateConstructor
+>prototype : Date
+>setMonth : (this: Date, month: number, date?: number) => number
+>0 : 0
+
+Date.prototype.setUTCMonth(0);
+>Date.prototype.setUTCMonth(0) : number
+>Date.prototype.setUTCMonth : (this: Date, month: number, date?: number) => number
+>Date.prototype : Date
+>Date : DateConstructor
+>prototype : Date
+>setUTCMonth : (this: Date, month: number, date?: number) => number
+>0 : 0
+
+Date.prototype.setFullYear(0);
+>Date.prototype.setFullYear(0) : number
+>Date.prototype.setFullYear : (this: Date, year: number, month?: number, date?: number) => number
+>Date.prototype : Date
+>Date : DateConstructor
+>prototype : Date
+>setFullYear : (this: Date, year: number, month?: number, date?: number) => number
+>0 : 0
+
+Date.prototype.setUTCFullYear(0);
+>Date.prototype.setUTCFullYear(0) : number
+>Date.prototype.setUTCFullYear : (this: Date, year: number, month?: number, date?: number) => number
+>Date.prototype : Date
+>Date : DateConstructor
+>prototype : Date
+>setUTCFullYear : (this: Date, year: number, month?: number, date?: number) => number
+>0 : 0
+
+Date.prototype.toUTCString();
+>Date.prototype.toUTCString() : string
+>Date.prototype.toUTCString : (this: Date) => string
+>Date.prototype : Date
+>Date : DateConstructor
+>prototype : Date
+>toUTCString : (this: Date) => string
+
+Date.prototype.toISOString();
+>Date.prototype.toISOString() : string
+>Date.prototype.toISOString : (this: Date) => string
+>Date.prototype : Date
+>Date : DateConstructor
+>prototype : Date
+>toISOString : (this: Date) => string
+
+Date.prototype.toJSON(null);
+>Date.prototype.toJSON(null) : string
+>Date.prototype.toJSON : (this: Date, key?: any) => string
+>Date.prototype : Date
+>Date : DateConstructor
+>prototype : Date
+>toJSON : (this: Date, key?: any) => string
+>null : null
+