tests/cases/conformance/types/objectTypeLiteral/callSignatures/stringLiteralTypesInImplementationSignatures2.ts(27,5): error TS2300: Duplicate identifier 'foo'.
tests/cases/conformance/types/objectTypeLiteral/callSignatures/stringLiteralTypesInImplementationSignatures2.ts(27,5): error TS2687: Cannot change type of property 'foo' from '(x: "hi") => void' to '(x: "a") => void'.


<<<<<<< HEAD
==== tests/cases/conformance/types/objectTypeLiteral/callSignatures/stringLiteralTypesInImplementationSignatures2.ts (3 errors) ====
=======
==== tests/cases/conformance/types/objectTypeLiteral/callSignatures/stringLiteralTypesInImplementationSignatures2.ts (1 errors) ====
>>>>>>> 3bcfb6ba
    // String literal types are only valid in overload signatures
    
    function foo(x: any);
    function foo(x: 'hi') { }
    
    class C {
        foo(x: string);
        foo(x: 'hi') { }
    }
    
    interface I {
        (x: 'a');
        (x: 'hi');
        foo(x: 'a', y: 'a');
        foo(x: 'hi', y: 'hi');
    }
    
    var a: {
        (x: 'hi');
        (x: 'a');
        foo(x: 'hi');
        foo(x: 'a');
    }
    
    var b = {
        foo(x: 'hi') { },
        foo(x: 'a') { },
        ~~~
!!! error TS2300: Duplicate identifier 'foo'.
        ~~~
!!! error TS2687: Cannot change type of property 'foo' from '(x: "hi") => void' to '(x: "a") => void'.
    }
    <|MERGE_RESOLUTION|>--- conflicted
+++ resolved
@@ -1,42 +1,38 @@
-tests/cases/conformance/types/objectTypeLiteral/callSignatures/stringLiteralTypesInImplementationSignatures2.ts(27,5): error TS2300: Duplicate identifier 'foo'.
-tests/cases/conformance/types/objectTypeLiteral/callSignatures/stringLiteralTypesInImplementationSignatures2.ts(27,5): error TS2687: Cannot change type of property 'foo' from '(x: "hi") => void' to '(x: "a") => void'.
-
-
-<<<<<<< HEAD
-==== tests/cases/conformance/types/objectTypeLiteral/callSignatures/stringLiteralTypesInImplementationSignatures2.ts (3 errors) ====
-=======
-==== tests/cases/conformance/types/objectTypeLiteral/callSignatures/stringLiteralTypesInImplementationSignatures2.ts (1 errors) ====
->>>>>>> 3bcfb6ba
-    // String literal types are only valid in overload signatures
-    
-    function foo(x: any);
-    function foo(x: 'hi') { }
-    
-    class C {
-        foo(x: string);
-        foo(x: 'hi') { }
-    }
-    
-    interface I {
-        (x: 'a');
-        (x: 'hi');
-        foo(x: 'a', y: 'a');
-        foo(x: 'hi', y: 'hi');
-    }
-    
-    var a: {
-        (x: 'hi');
-        (x: 'a');
-        foo(x: 'hi');
-        foo(x: 'a');
-    }
-    
-    var b = {
-        foo(x: 'hi') { },
-        foo(x: 'a') { },
-        ~~~
-!!! error TS2300: Duplicate identifier 'foo'.
-        ~~~
-!!! error TS2687: Cannot change type of property 'foo' from '(x: "hi") => void' to '(x: "a") => void'.
-    }
-    +tests/cases/conformance/types/objectTypeLiteral/callSignatures/stringLiteralTypesInImplementationSignatures2.ts(27,5): error TS2300: Duplicate identifier 'foo'.
+tests/cases/conformance/types/objectTypeLiteral/callSignatures/stringLiteralTypesInImplementationSignatures2.ts(27,5): error TS2687: Cannot change type of property 'foo' from '(x: "hi") => void' to '(x: "a") => void'.
+
+
+==== tests/cases/conformance/types/objectTypeLiteral/callSignatures/stringLiteralTypesInImplementationSignatures2.ts (1 errors) ====
+    // String literal types are only valid in overload signatures
+    
+    function foo(x: any);
+    function foo(x: 'hi') { }
+    
+    class C {
+        foo(x: string);
+        foo(x: 'hi') { }
+    }
+    
+    interface I {
+        (x: 'a');
+        (x: 'hi');
+        foo(x: 'a', y: 'a');
+        foo(x: 'hi', y: 'hi');
+    }
+    
+    var a: {
+        (x: 'hi');
+        (x: 'a');
+        foo(x: 'hi');
+        foo(x: 'a');
+    }
+    
+    var b = {
+        foo(x: 'hi') { },
+        foo(x: 'a') { },
+        ~~~
+!!! error TS2300: Duplicate identifier 'foo'.
+        ~~~
+!!! error TS2687: Cannot change type of property 'foo' from '(x: "hi") => void' to '(x: "a") => void'.
+    }
+    