=== tests/cases/compiler/extendingClassFromAliasAndUsageInIndexer_main.ts ===
import Backbone = require("extendingClassFromAliasAndUsageInIndexer_backbone");
>Backbone : typeof Backbone

import moduleA = require("extendingClassFromAliasAndUsageInIndexer_moduleA");
>moduleA : typeof moduleA

import moduleB = require("extendingClassFromAliasAndUsageInIndexer_moduleB");
>moduleB : typeof moduleB

interface IHasVisualizationModel {
>IHasVisualizationModel : IHasVisualizationModel

    VisualizationModel: typeof Backbone.Model;
>VisualizationModel : typeof Backbone.Model
>Backbone : typeof Backbone
>Model : typeof Backbone.Model
}
var moduleATyped: IHasVisualizationModel = moduleA;
>moduleATyped : IHasVisualizationModel
>IHasVisualizationModel : IHasVisualizationModel
>moduleA : typeof moduleA

var moduleMap: { [key: string]: IHasVisualizationModel } = {
>moduleMap : { [x: string]: IHasVisualizationModel; }
>key : string
>IHasVisualizationModel : IHasVisualizationModel
>{    "moduleA": moduleA,    "moduleB": moduleB} : { [x: string]: IHasVisualizationModel; "moduleA": typeof moduleA; "moduleB": typeof moduleB; }

    "moduleA": moduleA,
<<<<<<< HEAD
>moduleA : typeof "tests/cases/compiler/extendingClassFromAliasAndUsageInIndexer_moduleA"

    "moduleB": moduleB
>moduleB : typeof "tests/cases/compiler/extendingClassFromAliasAndUsageInIndexer_moduleB"
=======
>moduleA : typeof moduleA

    "moduleB": moduleB
>moduleB : typeof moduleB
>>>>>>> 4fbc0037

};
var moduleName: string;
>moduleName : string

var visModel = new moduleMap[moduleName].VisualizationModel();
>visModel : Backbone.Model
>new moduleMap[moduleName].VisualizationModel() : Backbone.Model
>moduleMap[moduleName].VisualizationModel : typeof Backbone.Model
>moduleMap[moduleName] : IHasVisualizationModel
>moduleMap : { [x: string]: IHasVisualizationModel; }
>moduleName : string
>VisualizationModel : typeof Backbone.Model

=== tests/cases/compiler/extendingClassFromAliasAndUsageInIndexer_backbone.ts ===
export class Model {
>Model : Model

    public someData: string;
>someData : string
}

=== tests/cases/compiler/extendingClassFromAliasAndUsageInIndexer_moduleA.ts ===
import Backbone = require("extendingClassFromAliasAndUsageInIndexer_backbone");
>Backbone : typeof Backbone

export class VisualizationModel extends Backbone.Model {
>VisualizationModel : VisualizationModel
>Backbone : unknown
>Model : Backbone.Model

    // interesting stuff here
}

=== tests/cases/compiler/extendingClassFromAliasAndUsageInIndexer_moduleB.ts ===
import Backbone = require("extendingClassFromAliasAndUsageInIndexer_backbone");
>Backbone : typeof Backbone

export class VisualizationModel extends Backbone.Model {
>VisualizationModel : VisualizationModel
>Backbone : unknown
>Model : Backbone.Model

    // different interesting stuff here
}

<|MERGE_RESOLUTION|>--- conflicted
+++ resolved
@@ -1,87 +1,80 @@
-=== tests/cases/compiler/extendingClassFromAliasAndUsageInIndexer_main.ts ===
-import Backbone = require("extendingClassFromAliasAndUsageInIndexer_backbone");
->Backbone : typeof Backbone
-
-import moduleA = require("extendingClassFromAliasAndUsageInIndexer_moduleA");
->moduleA : typeof moduleA
-
-import moduleB = require("extendingClassFromAliasAndUsageInIndexer_moduleB");
->moduleB : typeof moduleB
-
-interface IHasVisualizationModel {
->IHasVisualizationModel : IHasVisualizationModel
-
-    VisualizationModel: typeof Backbone.Model;
->VisualizationModel : typeof Backbone.Model
->Backbone : typeof Backbone
->Model : typeof Backbone.Model
-}
-var moduleATyped: IHasVisualizationModel = moduleA;
->moduleATyped : IHasVisualizationModel
->IHasVisualizationModel : IHasVisualizationModel
->moduleA : typeof moduleA
-
-var moduleMap: { [key: string]: IHasVisualizationModel } = {
->moduleMap : { [x: string]: IHasVisualizationModel; }
->key : string
->IHasVisualizationModel : IHasVisualizationModel
->{    "moduleA": moduleA,    "moduleB": moduleB} : { [x: string]: IHasVisualizationModel; "moduleA": typeof moduleA; "moduleB": typeof moduleB; }
-
-    "moduleA": moduleA,
-<<<<<<< HEAD
->moduleA : typeof "tests/cases/compiler/extendingClassFromAliasAndUsageInIndexer_moduleA"
-
-    "moduleB": moduleB
->moduleB : typeof "tests/cases/compiler/extendingClassFromAliasAndUsageInIndexer_moduleB"
-=======
->moduleA : typeof moduleA
-
-    "moduleB": moduleB
->moduleB : typeof moduleB
->>>>>>> 4fbc0037
-
-};
-var moduleName: string;
->moduleName : string
-
-var visModel = new moduleMap[moduleName].VisualizationModel();
->visModel : Backbone.Model
->new moduleMap[moduleName].VisualizationModel() : Backbone.Model
->moduleMap[moduleName].VisualizationModel : typeof Backbone.Model
->moduleMap[moduleName] : IHasVisualizationModel
->moduleMap : { [x: string]: IHasVisualizationModel; }
->moduleName : string
->VisualizationModel : typeof Backbone.Model
-
-=== tests/cases/compiler/extendingClassFromAliasAndUsageInIndexer_backbone.ts ===
-export class Model {
->Model : Model
-
-    public someData: string;
->someData : string
-}
-
-=== tests/cases/compiler/extendingClassFromAliasAndUsageInIndexer_moduleA.ts ===
-import Backbone = require("extendingClassFromAliasAndUsageInIndexer_backbone");
->Backbone : typeof Backbone
-
-export class VisualizationModel extends Backbone.Model {
->VisualizationModel : VisualizationModel
->Backbone : unknown
->Model : Backbone.Model
-
-    // interesting stuff here
-}
-
-=== tests/cases/compiler/extendingClassFromAliasAndUsageInIndexer_moduleB.ts ===
-import Backbone = require("extendingClassFromAliasAndUsageInIndexer_backbone");
->Backbone : typeof Backbone
-
-export class VisualizationModel extends Backbone.Model {
->VisualizationModel : VisualizationModel
->Backbone : unknown
->Model : Backbone.Model
-
-    // different interesting stuff here
-}
-
+=== tests/cases/compiler/extendingClassFromAliasAndUsageInIndexer_main.ts ===
+import Backbone = require("extendingClassFromAliasAndUsageInIndexer_backbone");
+>Backbone : typeof Backbone
+
+import moduleA = require("extendingClassFromAliasAndUsageInIndexer_moduleA");
+>moduleA : typeof moduleA
+
+import moduleB = require("extendingClassFromAliasAndUsageInIndexer_moduleB");
+>moduleB : typeof moduleB
+
+interface IHasVisualizationModel {
+>IHasVisualizationModel : IHasVisualizationModel
+
+    VisualizationModel: typeof Backbone.Model;
+>VisualizationModel : typeof Backbone.Model
+>Backbone : typeof Backbone
+>Model : typeof Backbone.Model
+}
+var moduleATyped: IHasVisualizationModel = moduleA;
+>moduleATyped : IHasVisualizationModel
+>IHasVisualizationModel : IHasVisualizationModel
+>moduleA : typeof moduleA
+
+var moduleMap: { [key: string]: IHasVisualizationModel } = {
+>moduleMap : { [x: string]: IHasVisualizationModel; }
+>key : string
+>IHasVisualizationModel : IHasVisualizationModel
+>{    "moduleA": moduleA,    "moduleB": moduleB} : { [x: string]: IHasVisualizationModel; "moduleA": typeof moduleA; "moduleB": typeof moduleB; }
+
+    "moduleA": moduleA,
+>moduleA : typeof moduleA
+
+    "moduleB": moduleB
+>moduleB : typeof moduleB
+
+};
+var moduleName: string;
+>moduleName : string
+
+var visModel = new moduleMap[moduleName].VisualizationModel();
+>visModel : Backbone.Model
+>new moduleMap[moduleName].VisualizationModel() : Backbone.Model
+>moduleMap[moduleName].VisualizationModel : typeof Backbone.Model
+>moduleMap[moduleName] : IHasVisualizationModel
+>moduleMap : { [x: string]: IHasVisualizationModel; }
+>moduleName : string
+>VisualizationModel : typeof Backbone.Model
+
+=== tests/cases/compiler/extendingClassFromAliasAndUsageInIndexer_backbone.ts ===
+export class Model {
+>Model : Model
+
+    public someData: string;
+>someData : string
+}
+
+=== tests/cases/compiler/extendingClassFromAliasAndUsageInIndexer_moduleA.ts ===
+import Backbone = require("extendingClassFromAliasAndUsageInIndexer_backbone");
+>Backbone : typeof Backbone
+
+export class VisualizationModel extends Backbone.Model {
+>VisualizationModel : VisualizationModel
+>Backbone : unknown
+>Model : Backbone.Model
+
+    // interesting stuff here
+}
+
+=== tests/cases/compiler/extendingClassFromAliasAndUsageInIndexer_moduleB.ts ===
+import Backbone = require("extendingClassFromAliasAndUsageInIndexer_backbone");
+>Backbone : typeof Backbone
+
+export class VisualizationModel extends Backbone.Model {
+>VisualizationModel : VisualizationModel
+>Backbone : unknown
+>Model : Backbone.Model
+
+    // different interesting stuff here
+}
+