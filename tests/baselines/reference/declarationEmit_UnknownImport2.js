--- conflicted
+++ resolved
@@ -1,18 +1,11 @@
-//// [declarationEmit_UnknownImport2.ts]
-
-import Foo From './Foo'; // Syntax error
-export default Foo
-
-//// [declarationEmit_UnknownImport2.js]
-<<<<<<< HEAD
-'./Foo'; // Syntax error
-"use strict";
-
-=======
-"use strict";
-var Foo = From;
-'./Foo'; // Syntax error
-Object.defineProperty(exports, "__esModule", { value: true });
-exports.default = Foo;
-
->>>>>>> 1abc2a78
+//// [declarationEmit_UnknownImport2.ts]
+
+import Foo From './Foo'; // Syntax error
+export default Foo
+
+//// [declarationEmit_UnknownImport2.js]
+"use strict";
+var Foo = From;
+'./Foo'; // Syntax error
+Object.defineProperty(exports, "__esModule", { value: true });
+exports.default = Foo;